#include <linux/suspend.h>
#include <linux/suspend_ioctls.h>
#include <linux/utsname.h>
#include <linux/freezer.h>

struct swsusp_info {
	struct new_utsname	uts;
	u32			version_code;
	unsigned long		num_physpages;
	int			cpus;
	unsigned long		image_pages;
	unsigned long		pages;
	unsigned long		size;
} __attribute__((aligned(PAGE_SIZE)));

#ifdef CONFIG_HIBERNATION
/* kernel/power/snapshot.c */
extern void __init hibernate_reserved_size_init(void);
extern void __init hibernate_image_size_init(void);

#ifdef CONFIG_ARCH_HIBERNATION_HEADER
/* Maximum size of architecture specific data in a hibernation header */
#define MAX_ARCH_HEADER_SIZE	(sizeof(struct new_utsname) + 4)

extern int arch_hibernation_header_save(void *addr, unsigned int max_size);
extern int arch_hibernation_header_restore(void *addr);

static inline int init_header_complete(struct swsusp_info *info)
{
	return arch_hibernation_header_save(info, MAX_ARCH_HEADER_SIZE);
}

static inline char *check_image_kernel(struct swsusp_info *info)
{
	return arch_hibernation_header_restore(info) ?
			"architecture specific data" : NULL;
}
#endif /* CONFIG_ARCH_HIBERNATION_HEADER */

/*
 * Keep some memory free so that I/O operations can succeed without paging
 * [Might this be more than 4 MB?]
 */
#define PAGES_FOR_IO	((4096 * 1024) >> PAGE_SHIFT)

/*
 * Keep 1 MB of memory free so that device drivers can allocate some pages in
 * their .suspend() routines without breaking the suspend to disk.
 */
#define SPARE_PAGES	((1024 * 1024) >> PAGE_SHIFT)

/* kernel/power/hibernate.c */
extern bool freezer_test_done;

extern int hibernation_snapshot(int platform_mode);
extern int hibernation_restore(int platform_mode);
extern int hibernation_platform_enter(void);

#else /* !CONFIG_HIBERNATION */

static inline void hibernate_reserved_size_init(void) {}
static inline void hibernate_image_size_init(void) {}
#endif /* !CONFIG_HIBERNATION */

extern int pfn_is_nosave(unsigned long);

#define power_attr(_name) \
static struct kobj_attribute _name##_attr = {	\
	.attr	= {				\
		.name = __stringify(_name),	\
		.mode = 0644,			\
	},					\
	.show	= _name##_show,			\
	.store	= _name##_store,		\
}

/* Preferred image size in bytes (default 500 MB) */
extern unsigned long image_size;
/* Size of memory reserved for drivers (default SPARE_PAGES x PAGE_SIZE) */
extern unsigned long reserved_size;
extern int in_suspend;
extern dev_t swsusp_resume_device;
extern sector_t swsusp_resume_block;

extern asmlinkage int swsusp_arch_suspend(void);
extern asmlinkage int swsusp_arch_resume(void);

extern int create_basic_memory_bitmaps(void);
extern void free_basic_memory_bitmaps(void);
extern int hibernate_preallocate_memory(void);

/**
 *	Auxiliary structure used for reading the snapshot image data and
 *	metadata from and writing them to the list of page backup entries
 *	(PBEs) which is the main data structure of swsusp.
 *
 *	Using struct snapshot_handle we can transfer the image, including its
 *	metadata, as a continuous sequence of bytes with the help of
 *	snapshot_read_next() and snapshot_write_next().
 *
 *	The code that writes the image to a storage or transfers it to
 *	the user land is required to use snapshot_read_next() for this
 *	purpose and it should not make any assumptions regarding the internal
 *	structure of the image.  Similarly, the code that reads the image from
 *	a storage or transfers it from the user land is required to use
 *	snapshot_write_next().
 *
 *	This may allow us to change the internal structure of the image
 *	in the future with considerably less effort.
 */

struct snapshot_handle {
	unsigned int	cur;	/* number of the block of PAGE_SIZE bytes the
				 * next operation will refer to (ie. current)
				 */
	void		*buffer;	/* address of the block to read from
					 * or write to
					 */
	int		sync_read;	/* Set to one to notify the caller of
					 * snapshot_write_next() that it may
					 * need to call wait_on_bio_chain()
					 */
};

/* This macro returns the address from/to which the caller of
 * snapshot_read_next()/snapshot_write_next() is allowed to
 * read/write data after the function returns
 */
#define data_of(handle)	((handle).buffer)

extern unsigned int snapshot_additional_pages(struct zone *zone);
extern unsigned long snapshot_get_image_size(void);
extern int snapshot_read_next(struct snapshot_handle *handle);
extern int snapshot_write_next(struct snapshot_handle *handle);
extern void snapshot_write_finalize(struct snapshot_handle *handle);
extern int snapshot_image_loaded(struct snapshot_handle *handle);

/* If unset, the snapshot device cannot be open. */
extern atomic_t snapshot_device_available;

extern sector_t alloc_swapdev_block(int swap);
extern void free_all_swap_pages(int swap);
extern int swsusp_swap_in_use(void);

/*
 * Flags that can be passed from the hibernatig hernel to the "boot" kernel in
 * the image header.
 */
#define SF_PLATFORM_MODE	1
#define SF_NOCOMPRESS_MODE	2
#define SF_CRC32_MODE	        4

/* kernel/power/hibernate.c */
extern int swsusp_check(void);
extern void swsusp_free(void);
extern int swsusp_read(unsigned int *flags_p);
extern int swsusp_write(unsigned int flags);
extern void swsusp_close(fmode_t);

/* kernel/power/block_io.c */
extern struct block_device *hib_resume_bdev;

extern int hib_bio_read_page(pgoff_t page_off, void *addr,
		struct bio **bio_chain);
extern int hib_bio_write_page(pgoff_t page_off, void *addr,
		struct bio **bio_chain);
extern int hib_wait_on_bio_chain(struct bio **bio_chain);

struct timeval;
/* kernel/power/swsusp.c */
extern void swsusp_show_speed(struct timeval *, struct timeval *,
				unsigned int, char *);

#ifdef CONFIG_SUSPEND
/* kernel/power/suspend.c */
extern const char *const pm_states[];

extern bool valid_state(suspend_state_t state);
extern int suspend_devices_and_enter(suspend_state_t state);
#else /* !CONFIG_SUSPEND */
static inline int suspend_devices_and_enter(suspend_state_t state)
{
	return -ENOSYS;
}
static inline bool valid_state(suspend_state_t state) { return false; }
#endif /* !CONFIG_SUSPEND */

#ifdef CONFIG_PM_TEST_SUSPEND
/* kernel/power/suspend_test.c */
extern void suspend_test_start(void);
extern void suspend_test_finish(const char *label);
#else /* !CONFIG_PM_TEST_SUSPEND */
static inline void suspend_test_start(void) {}
static inline void suspend_test_finish(const char *label) {}
#endif /* !CONFIG_PM_TEST_SUSPEND */

#ifdef CONFIG_PM_SLEEP
/* kernel/power/main.c */
extern int pm_notifier_call_chain(unsigned long val);
#endif

#ifdef CONFIG_HIGHMEM
int restore_highmem(void);
#else
static inline unsigned int count_highmem_pages(void) { return 0; }
static inline int restore_highmem(void) { return 0; }
#endif

/*
 * Suspend test levels
 */
enum {
	/* keep first */
	TEST_NONE,
	TEST_CORE,
	TEST_CPUS,
	TEST_PLATFORM,
	TEST_DEVICES,
	TEST_FREEZER,
	/* keep last */
	__TEST_AFTER_LAST
};

#define TEST_FIRST	TEST_NONE
#define TEST_MAX	(__TEST_AFTER_LAST - 1)

extern int pm_test_level;

#ifdef CONFIG_SUSPEND_FREEZER
static inline int suspend_freeze_processes(void)
{
	int error;

	error = freeze_processes();
<<<<<<< HEAD

=======
>>>>>>> e9676695
	/*
	 * freeze_processes() automatically thaws every task if freezing
	 * fails. So we need not do anything extra upon error.
	 */
	if (error)
<<<<<<< HEAD
		goto Finish;

	error = freeze_kernel_threads();

=======
		return error;

	error = freeze_kernel_threads();
>>>>>>> e9676695
	/*
	 * freeze_kernel_threads() thaws only kernel threads upon freezing
	 * failure. So we have to thaw the userspace tasks ourselves.
	 */
	if (error)
		thaw_processes();

<<<<<<< HEAD
 Finish:
=======
>>>>>>> e9676695
	return error;
}

static inline void suspend_thaw_processes(void)
{
	thaw_processes();
}
#else
static inline int suspend_freeze_processes(void)
{
	return 0;
}

static inline void suspend_thaw_processes(void)
{
}
#endif<|MERGE_RESOLUTION|>--- conflicted
+++ resolved
@@ -232,25 +232,14 @@
 	int error;
 
 	error = freeze_processes();
-<<<<<<< HEAD
-
-=======
->>>>>>> e9676695
 	/*
 	 * freeze_processes() automatically thaws every task if freezing
 	 * fails. So we need not do anything extra upon error.
 	 */
 	if (error)
-<<<<<<< HEAD
-		goto Finish;
+		return error;
 
 	error = freeze_kernel_threads();
-
-=======
-		return error;
-
-	error = freeze_kernel_threads();
->>>>>>> e9676695
 	/*
 	 * freeze_kernel_threads() thaws only kernel threads upon freezing
 	 * failure. So we have to thaw the userspace tasks ourselves.
@@ -258,10 +247,6 @@
 	if (error)
 		thaw_processes();
 
-<<<<<<< HEAD
- Finish:
-=======
->>>>>>> e9676695
 	return error;
 }
 
