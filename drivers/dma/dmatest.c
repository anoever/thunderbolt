--- conflicted
+++ resolved
@@ -56,13 +56,8 @@
 
 static int timeout = 3000;
 module_param(timeout, uint, S_IRUGO);
-<<<<<<< HEAD
-MODULE_PARM_DESC(timeout, "Transfer Timeout in msec (default: 3000), \
-		Pass -1 for infinite timeout");
-=======
 MODULE_PARM_DESC(timeout, "Transfer Timeout in msec (default: 3000), "
 		 "Pass -1 for infinite timeout");
->>>>>>> d762f438
 
 /*
  * Initialization patterns. All bytes in the source buffer has bit 7
