/*
 * Copyright 2000 ATI Technologies Inc., Markham, Ontario, and
 *                VA Linux Systems Inc., Fremont, California.
 *
 * All Rights Reserved.
 *
 * Permission is hereby granted, free of charge, to any person obtaining
 * a copy of this software and associated documentation files (the
 * "Software"), to deal in the Software without restriction, including
 * without limitation on the rights to use, copy, modify, merge,
 * publish, distribute, sublicense, and/or sell copies of the Software,
 * and to permit persons to whom the Software is furnished to do so,
 * subject to the following conditions:
 *
 * The above copyright notice and this permission notice (including the
 * next paragraph) shall be included in all copies or substantial
 * portions of the Software.
 *
 * THE SOFTWARE IS PROVIDED "AS IS", WITHOUT WARRANTY OF ANY KIND,
 * EXPRESS OR IMPLIED, INCLUDING BUT NOT LIMITED TO THE WARRANTIES OF
 * MERCHANTABILITY, FITNESS FOR A PARTICULAR PURPOSE AND
 * NON-INFRINGEMENT.  IN NO EVENT SHALL ATI, VA LINUX SYSTEMS AND/OR
 * THEIR SUPPLIERS BE LIABLE FOR ANY CLAIM, DAMAGES OR OTHER LIABILITY,
 * WHETHER IN AN ACTION OF CONTRACT, TORT OR OTHERWISE, ARISING FROM,
 * OUT OF OR IN CONNECTION WITH THE SOFTWARE OR THE USE OR OTHER
 * DEALINGS IN THE SOFTWARE.
 */

/*
 * Authors:
 *   Kevin E. Martin <martin@xfree86.org>
 *   Rickard E. Faith <faith@valinux.com>
 *   Alan Hourihane <alanh@fairlite.demon.co.uk>
 *
 * References:
 *
 * !!!! FIXME !!!!
 *   RAGE 128 VR/ RAGE 128 GL Register Reference Manual (Technical
 *   Reference Manual P/N RRG-G04100-C Rev. 0.04), ATI Technologies: April
 *   1999.
 *
 * !!!! FIXME !!!!
 *   RAGE 128 Software Development Manual (Technical Reference Manual P/N
 *   SDK-G04000 Rev. 0.01), ATI Technologies: June 1999.
 *
 */

/* !!!! FIXME !!!!  NOTE: THIS FILE HAS BEEN CONVERTED FROM r128_reg.h
 * AND CONTAINS REGISTERS AND REGISTER DEFINITIONS THAT ARE NOT CORRECT
 * ON THE RADEON.  A FULL AUDIT OF THIS CODE IS NEEDED!  */
#ifndef _RADEON_REG_H_
#define _RADEON_REG_H_

#include "r300_reg.h"
#include "r500_reg.h"
#include "r600_reg.h"


#define RADEON_MC_AGP_LOCATION		0x014c
#define		RADEON_MC_AGP_START_MASK	0x0000FFFF
#define		RADEON_MC_AGP_START_SHIFT	0
#define		RADEON_MC_AGP_TOP_MASK		0xFFFF0000
#define		RADEON_MC_AGP_TOP_SHIFT		16
#define RADEON_MC_FB_LOCATION		0x0148
#define		RADEON_MC_FB_START_MASK		0x0000FFFF
#define		RADEON_MC_FB_START_SHIFT	0
#define		RADEON_MC_FB_TOP_MASK		0xFFFF0000
#define		RADEON_MC_FB_TOP_SHIFT		16
#define RADEON_AGP_BASE_2		0x015c /* r200+ only */
#define RADEON_AGP_BASE			0x0170

#define ATI_DATATYPE_VQ				0
#define ATI_DATATYPE_CI4			1
#define ATI_DATATYPE_CI8			2
#define ATI_DATATYPE_ARGB1555			3
#define ATI_DATATYPE_RGB565			4
#define ATI_DATATYPE_RGB888			5
#define ATI_DATATYPE_ARGB8888			6
#define ATI_DATATYPE_RGB332			7
#define ATI_DATATYPE_Y8				8
#define ATI_DATATYPE_RGB8			9
#define ATI_DATATYPE_CI16			10
#define ATI_DATATYPE_VYUY_422			11
#define ATI_DATATYPE_YVYU_422			12
#define ATI_DATATYPE_AYUV_444			14
#define ATI_DATATYPE_ARGB4444			15

				/* Registers for 2D/Video/Overlay */
#define RADEON_ADAPTER_ID                   0x0f2c /* PCI */
#define RADEON_AGP_BASE                     0x0170
#define RADEON_AGP_CNTL                     0x0174
#       define RADEON_AGP_APER_SIZE_256MB   (0x00 << 0)
#       define RADEON_AGP_APER_SIZE_128MB   (0x20 << 0)
#       define RADEON_AGP_APER_SIZE_64MB    (0x30 << 0)
#       define RADEON_AGP_APER_SIZE_32MB    (0x38 << 0)
#       define RADEON_AGP_APER_SIZE_16MB    (0x3c << 0)
#       define RADEON_AGP_APER_SIZE_8MB     (0x3e << 0)
#       define RADEON_AGP_APER_SIZE_4MB     (0x3f << 0)
#       define RADEON_AGP_APER_SIZE_MASK    (0x3f << 0)
#define RADEON_STATUS_PCI_CONFIG            0x06
#       define RADEON_CAP_LIST              0x100000
#define RADEON_CAPABILITIES_PTR_PCI_CONFIG  0x34 /* offset in PCI config*/
#       define RADEON_CAP_PTR_MASK          0xfc /* mask off reserved bits of CAP_PTR */
#       define RADEON_CAP_ID_NULL           0x00 /* End of capability list */
#       define RADEON_CAP_ID_AGP            0x02 /* AGP capability ID */
#       define RADEON_CAP_ID_EXP            0x10 /* PCI Express */
#define RADEON_AGP_COMMAND                  0x0f60 /* PCI */
#define RADEON_AGP_COMMAND_PCI_CONFIG       0x0060 /* offset in PCI config*/
#       define RADEON_AGP_ENABLE            (1<<8)
#define RADEON_AGP_PLL_CNTL                 0x000b /* PLL */
#define RADEON_AGP_STATUS                   0x0f5c /* PCI */
#       define RADEON_AGP_1X_MODE           0x01
#       define RADEON_AGP_2X_MODE           0x02
#       define RADEON_AGP_4X_MODE           0x04
#       define RADEON_AGP_FW_MODE           0x10
#       define RADEON_AGP_MODE_MASK         0x17
#       define RADEON_AGPv3_MODE            0x08
#       define RADEON_AGPv3_4X_MODE         0x01
#       define RADEON_AGPv3_8X_MODE         0x02
#define RADEON_ATTRDR                       0x03c1 /* VGA */
#define RADEON_ATTRDW                       0x03c0 /* VGA */
#define RADEON_ATTRX                        0x03c0 /* VGA */
#define RADEON_AUX_SC_CNTL                  0x1660
#       define RADEON_AUX1_SC_EN            (1 << 0)
#       define RADEON_AUX1_SC_MODE_OR       (0 << 1)
#       define RADEON_AUX1_SC_MODE_NAND     (1 << 1)
#       define RADEON_AUX2_SC_EN            (1 << 2)
#       define RADEON_AUX2_SC_MODE_OR       (0 << 3)
#       define RADEON_AUX2_SC_MODE_NAND     (1 << 3)
#       define RADEON_AUX3_SC_EN            (1 << 4)
#       define RADEON_AUX3_SC_MODE_OR       (0 << 5)
#       define RADEON_AUX3_SC_MODE_NAND     (1 << 5)
#define RADEON_AUX1_SC_BOTTOM               0x1670
#define RADEON_AUX1_SC_LEFT                 0x1664
#define RADEON_AUX1_SC_RIGHT                0x1668
#define RADEON_AUX1_SC_TOP                  0x166c
#define RADEON_AUX2_SC_BOTTOM               0x1680
#define RADEON_AUX2_SC_LEFT                 0x1674
#define RADEON_AUX2_SC_RIGHT                0x1678
#define RADEON_AUX2_SC_TOP                  0x167c
#define RADEON_AUX3_SC_BOTTOM               0x1690
#define RADEON_AUX3_SC_LEFT                 0x1684
#define RADEON_AUX3_SC_RIGHT                0x1688
#define RADEON_AUX3_SC_TOP                  0x168c
#define RADEON_AUX_WINDOW_HORZ_CNTL         0x02d8
#define RADEON_AUX_WINDOW_VERT_CNTL         0x02dc

#define RADEON_BASE_CODE                    0x0f0b
#define RADEON_BIOS_0_SCRATCH               0x0010
#       define RADEON_FP_PANEL_SCALABLE     (1 << 16)
#       define RADEON_FP_PANEL_SCALE_EN     (1 << 17)
#       define RADEON_FP_CHIP_SCALE_EN      (1 << 18)
#       define RADEON_DRIVER_BRIGHTNESS_EN  (1 << 26)
#       define RADEON_DISPLAY_ROT_MASK      (3 << 28)
#       define RADEON_DISPLAY_ROT_00        (0 << 28)
#       define RADEON_DISPLAY_ROT_90        (1 << 28)
#       define RADEON_DISPLAY_ROT_180       (2 << 28)
#       define RADEON_DISPLAY_ROT_270       (3 << 28)
#define RADEON_BIOS_1_SCRATCH               0x0014
#define RADEON_BIOS_2_SCRATCH               0x0018
#define RADEON_BIOS_3_SCRATCH               0x001c
#define RADEON_BIOS_4_SCRATCH               0x0020
#       define RADEON_CRT1_ATTACHED_MASK    (3 << 0)
#       define RADEON_CRT1_ATTACHED_MONO    (1 << 0)
#       define RADEON_CRT1_ATTACHED_COLOR   (2 << 0)
#       define RADEON_LCD1_ATTACHED         (1 << 2)
#       define RADEON_DFP1_ATTACHED         (1 << 3)
#       define RADEON_TV1_ATTACHED_MASK     (3 << 4)
#       define RADEON_TV1_ATTACHED_COMP     (1 << 4)
#       define RADEON_TV1_ATTACHED_SVIDEO   (2 << 4)
#       define RADEON_CRT2_ATTACHED_MASK    (3 << 8)
#       define RADEON_CRT2_ATTACHED_MONO    (1 << 8)
#       define RADEON_CRT2_ATTACHED_COLOR   (2 << 8)
#       define RADEON_DFP2_ATTACHED         (1 << 11)
#define RADEON_BIOS_5_SCRATCH               0x0024
#       define RADEON_LCD1_ON               (1 << 0)
#       define RADEON_CRT1_ON               (1 << 1)
#       define RADEON_TV1_ON                (1 << 2)
#       define RADEON_DFP1_ON               (1 << 3)
#       define RADEON_CRT2_ON               (1 << 5)
#       define RADEON_CV1_ON                (1 << 6)
#       define RADEON_DFP2_ON               (1 << 7)
#       define RADEON_LCD1_CRTC_MASK        (1 << 8)
#       define RADEON_LCD1_CRTC_SHIFT       8
#       define RADEON_CRT1_CRTC_MASK        (1 << 9)
#       define RADEON_CRT1_CRTC_SHIFT       9
#       define RADEON_TV1_CRTC_MASK         (1 << 10)
#       define RADEON_TV1_CRTC_SHIFT        10
#       define RADEON_DFP1_CRTC_MASK        (1 << 11)
#       define RADEON_DFP1_CRTC_SHIFT       11
#       define RADEON_CRT2_CRTC_MASK        (1 << 12)
#       define RADEON_CRT2_CRTC_SHIFT       12
#       define RADEON_CV1_CRTC_MASK         (1 << 13)
#       define RADEON_CV1_CRTC_SHIFT        13
#       define RADEON_DFP2_CRTC_MASK        (1 << 14)
#       define RADEON_DFP2_CRTC_SHIFT       14
#       define RADEON_ACC_REQ_LCD1          (1 << 16)
#       define RADEON_ACC_REQ_CRT1          (1 << 17)
#       define RADEON_ACC_REQ_TV1           (1 << 18)
#       define RADEON_ACC_REQ_DFP1          (1 << 19)
#       define RADEON_ACC_REQ_CRT2          (1 << 21)
#       define RADEON_ACC_REQ_TV2           (1 << 22)
#       define RADEON_ACC_REQ_DFP2          (1 << 23)
#define RADEON_BIOS_6_SCRATCH               0x0028
#       define RADEON_ACC_MODE_CHANGE       (1 << 2)
#       define RADEON_EXT_DESKTOP_MODE      (1 << 3)
#       define RADEON_LCD_DPMS_ON           (1 << 20)
#       define RADEON_CRT_DPMS_ON           (1 << 21)
#       define RADEON_TV_DPMS_ON            (1 << 22)
#       define RADEON_DFP_DPMS_ON           (1 << 23)
#       define RADEON_DPMS_MASK             (3 << 24)
#       define RADEON_DPMS_ON               (0 << 24)
#       define RADEON_DPMS_STANDBY          (1 << 24)
#       define RADEON_DPMS_SUSPEND          (2 << 24)
#       define RADEON_DPMS_OFF              (3 << 24)
#       define RADEON_SCREEN_BLANKING       (1 << 26)
#       define RADEON_DRIVER_CRITICAL       (1 << 27)
#       define RADEON_DISPLAY_SWITCHING_DIS (1 << 30)
#define RADEON_BIOS_7_SCRATCH               0x002c
#       define RADEON_SYS_HOTKEY            (1 << 10)
#       define RADEON_DRV_LOADED            (1 << 12)
#define RADEON_BIOS_ROM                     0x0f30 /* PCI */
#define RADEON_BIST                         0x0f0f /* PCI */
#define RADEON_BRUSH_DATA0                  0x1480
#define RADEON_BRUSH_DATA1                  0x1484
#define RADEON_BRUSH_DATA10                 0x14a8
#define RADEON_BRUSH_DATA11                 0x14ac
#define RADEON_BRUSH_DATA12                 0x14b0
#define RADEON_BRUSH_DATA13                 0x14b4
#define RADEON_BRUSH_DATA14                 0x14b8
#define RADEON_BRUSH_DATA15                 0x14bc
#define RADEON_BRUSH_DATA16                 0x14c0
#define RADEON_BRUSH_DATA17                 0x14c4
#define RADEON_BRUSH_DATA18                 0x14c8
#define RADEON_BRUSH_DATA19                 0x14cc
#define RADEON_BRUSH_DATA2                  0x1488
#define RADEON_BRUSH_DATA20                 0x14d0
#define RADEON_BRUSH_DATA21                 0x14d4
#define RADEON_BRUSH_DATA22                 0x14d8
#define RADEON_BRUSH_DATA23                 0x14dc
#define RADEON_BRUSH_DATA24                 0x14e0
#define RADEON_BRUSH_DATA25                 0x14e4
#define RADEON_BRUSH_DATA26                 0x14e8
#define RADEON_BRUSH_DATA27                 0x14ec
#define RADEON_BRUSH_DATA28                 0x14f0
#define RADEON_BRUSH_DATA29                 0x14f4
#define RADEON_BRUSH_DATA3                  0x148c
#define RADEON_BRUSH_DATA30                 0x14f8
#define RADEON_BRUSH_DATA31                 0x14fc
#define RADEON_BRUSH_DATA32                 0x1500
#define RADEON_BRUSH_DATA33                 0x1504
#define RADEON_BRUSH_DATA34                 0x1508
#define RADEON_BRUSH_DATA35                 0x150c
#define RADEON_BRUSH_DATA36                 0x1510
#define RADEON_BRUSH_DATA37                 0x1514
#define RADEON_BRUSH_DATA38                 0x1518
#define RADEON_BRUSH_DATA39                 0x151c
#define RADEON_BRUSH_DATA4                  0x1490
#define RADEON_BRUSH_DATA40                 0x1520
#define RADEON_BRUSH_DATA41                 0x1524
#define RADEON_BRUSH_DATA42                 0x1528
#define RADEON_BRUSH_DATA43                 0x152c
#define RADEON_BRUSH_DATA44                 0x1530
#define RADEON_BRUSH_DATA45                 0x1534
#define RADEON_BRUSH_DATA46                 0x1538
#define RADEON_BRUSH_DATA47                 0x153c
#define RADEON_BRUSH_DATA48                 0x1540
#define RADEON_BRUSH_DATA49                 0x1544
#define RADEON_BRUSH_DATA5                  0x1494
#define RADEON_BRUSH_DATA50                 0x1548
#define RADEON_BRUSH_DATA51                 0x154c
#define RADEON_BRUSH_DATA52                 0x1550
#define RADEON_BRUSH_DATA53                 0x1554
#define RADEON_BRUSH_DATA54                 0x1558
#define RADEON_BRUSH_DATA55                 0x155c
#define RADEON_BRUSH_DATA56                 0x1560
#define RADEON_BRUSH_DATA57                 0x1564
#define RADEON_BRUSH_DATA58                 0x1568
#define RADEON_BRUSH_DATA59                 0x156c
#define RADEON_BRUSH_DATA6                  0x1498
#define RADEON_BRUSH_DATA60                 0x1570
#define RADEON_BRUSH_DATA61                 0x1574
#define RADEON_BRUSH_DATA62                 0x1578
#define RADEON_BRUSH_DATA63                 0x157c
#define RADEON_BRUSH_DATA7                  0x149c
#define RADEON_BRUSH_DATA8                  0x14a0
#define RADEON_BRUSH_DATA9                  0x14a4
#define RADEON_BRUSH_SCALE                  0x1470
#define RADEON_BRUSH_Y_X                    0x1474
#define RADEON_BUS_CNTL                     0x0030
#       define RADEON_BUS_MASTER_DIS         (1 << 6)
#       define RADEON_BUS_BIOS_DIS_ROM       (1 << 12)
#	define RS600_BUS_MASTER_DIS	     (1 << 14)
#	define RS600_MSI_REARM		     (1 << 20) /* rs600/rs690/rs740 */
#       define RADEON_BUS_RD_DISCARD_EN      (1 << 24)
#       define RADEON_BUS_RD_ABORT_EN        (1 << 25)
#       define RADEON_BUS_MSTR_DISCONNECT_EN (1 << 28)
#       define RADEON_BUS_WRT_BURST          (1 << 29)
#       define RADEON_BUS_READ_BURST         (1 << 30)
#define RADEON_BUS_CNTL1                    0x0034
#       define RADEON_BUS_WAIT_ON_LOCK_EN    (1 << 4)
/* rv370/rv380, rv410, r423/r430/r480, r5xx */
#define RADEON_MSI_REARM_EN		    0x0160
#	define RV370_MSI_REARM_EN	     (1 << 0)

/* #define RADEON_PCIE_INDEX                   0x0030 */
/* #define RADEON_PCIE_DATA                    0x0034 */
#define RADEON_PCIE_LC_LINK_WIDTH_CNTL             0xa2 /* PCIE */
#       define RADEON_PCIE_LC_LINK_WIDTH_SHIFT     0
#       define RADEON_PCIE_LC_LINK_WIDTH_MASK      0x7
#       define RADEON_PCIE_LC_LINK_WIDTH_X0        0
#       define RADEON_PCIE_LC_LINK_WIDTH_X1        1
#       define RADEON_PCIE_LC_LINK_WIDTH_X2        2
#       define RADEON_PCIE_LC_LINK_WIDTH_X4        3
#       define RADEON_PCIE_LC_LINK_WIDTH_X8        4
#       define RADEON_PCIE_LC_LINK_WIDTH_X12       5
#       define RADEON_PCIE_LC_LINK_WIDTH_X16       6
#       define RADEON_PCIE_LC_LINK_WIDTH_RD_SHIFT  4
#       define RADEON_PCIE_LC_LINK_WIDTH_RD_MASK   0x70
#       define RADEON_PCIE_LC_RECONFIG_NOW         (1 << 8)
#       define RADEON_PCIE_LC_RECONFIG_LATER       (1 << 9)
#       define RADEON_PCIE_LC_SHORT_RECONFIG_EN    (1 << 10)

#define RADEON_CACHE_CNTL                   0x1724
#define RADEON_CACHE_LINE                   0x0f0c /* PCI */
#define RADEON_CAPABILITIES_ID              0x0f50 /* PCI */
#define RADEON_CAPABILITIES_PTR             0x0f34 /* PCI */
#define RADEON_CLK_PIN_CNTL                 0x0001 /* PLL */
#       define RADEON_DONT_USE_XTALIN       (1 << 4)
#       define RADEON_SCLK_DYN_START_CNTL   (1 << 15)
#define RADEON_CLOCK_CNTL_DATA              0x000c
#define RADEON_CLOCK_CNTL_INDEX             0x0008
#       define RADEON_PLL_WR_EN             (1 << 7)
#       define RADEON_PLL_DIV_SEL           (3 << 8)
#       define RADEON_PLL2_DIV_SEL_MASK     (~(3 << 8))
#define RADEON_CLK_PWRMGT_CNTL              0x0014
#       define RADEON_ENGIN_DYNCLK_MODE     (1 << 12)
#       define RADEON_ACTIVE_HILO_LAT_MASK  (3 << 13)
#       define RADEON_ACTIVE_HILO_LAT_SHIFT 13
#       define RADEON_DISP_DYN_STOP_LAT_MASK (1 << 12)
#       define RADEON_MC_BUSY               (1 << 16)
#       define RADEON_DLL_READY             (1 << 19)
#       define RADEON_CG_NO1_DEBUG_0        (1 << 24)
#       define RADEON_CG_NO1_DEBUG_MASK     (0x1f << 24)
#       define RADEON_DYN_STOP_MODE_MASK    (7 << 21)
#       define RADEON_TVPLL_PWRMGT_OFF      (1 << 30)
#       define RADEON_TVCLK_TURNOFF         (1 << 31)
#define RADEON_PLL_PWRMGT_CNTL              0x0015 /* PLL */
#       define RADEON_TCL_BYPASS_DISABLE    (1 << 20)
#define RADEON_CLR_CMP_CLR_3D               0x1a24
#define RADEON_CLR_CMP_CLR_DST              0x15c8
#define RADEON_CLR_CMP_CLR_SRC              0x15c4
#define RADEON_CLR_CMP_CNTL                 0x15c0
#       define RADEON_SRC_CMP_EQ_COLOR      (4 <<  0)
#       define RADEON_SRC_CMP_NEQ_COLOR     (5 <<  0)
#       define RADEON_CLR_CMP_SRC_SOURCE    (1 << 24)
#define RADEON_CLR_CMP_MASK                 0x15cc
#       define RADEON_CLR_CMP_MSK           0xffffffff
#define RADEON_CLR_CMP_MASK_3D              0x1A28
#define RADEON_COMMAND                      0x0f04 /* PCI */
#define RADEON_COMPOSITE_SHADOW_ID          0x1a0c
#define RADEON_CONFIG_APER_0_BASE           0x0100
#define RADEON_CONFIG_APER_1_BASE           0x0104
#define RADEON_CONFIG_APER_SIZE             0x0108
#define RADEON_CONFIG_BONDS                 0x00e8
#define RADEON_CONFIG_CNTL                  0x00e0
#       define RADEON_CFG_ATI_REV_A11       (0   << 16)
#       define RADEON_CFG_ATI_REV_A12       (1   << 16)
#       define RADEON_CFG_ATI_REV_A13       (2   << 16)
#       define RADEON_CFG_ATI_REV_ID_MASK   (0xf << 16)
#define RADEON_CONFIG_MEMSIZE               0x00f8
#define RADEON_CONFIG_MEMSIZE_EMBEDDED      0x0114
#define RADEON_CONFIG_REG_1_BASE            0x010c
#define RADEON_CONFIG_REG_APER_SIZE         0x0110
#define RADEON_CONFIG_XSTRAP                0x00e4
#define RADEON_CONSTANT_COLOR_C             0x1d34
#       define RADEON_CONSTANT_COLOR_MASK   0x00ffffff
#       define RADEON_CONSTANT_COLOR_ONE    0x00ffffff
#       define RADEON_CONSTANT_COLOR_ZERO   0x00000000
#define RADEON_CRC_CMDFIFO_ADDR             0x0740
#define RADEON_CRC_CMDFIFO_DOUT             0x0744
#define RADEON_GRPH_BUFFER_CNTL             0x02f0
#       define RADEON_GRPH_START_REQ_MASK          (0x7f)
#       define RADEON_GRPH_START_REQ_SHIFT         0
#       define RADEON_GRPH_STOP_REQ_MASK           (0x7f<<8)
#       define RADEON_GRPH_STOP_REQ_SHIFT          8
#       define RADEON_GRPH_CRITICAL_POINT_MASK     (0x7f<<16)
#       define RADEON_GRPH_CRITICAL_POINT_SHIFT    16
#       define RADEON_GRPH_CRITICAL_CNTL           (1<<28)
#       define RADEON_GRPH_BUFFER_SIZE             (1<<29)
#       define RADEON_GRPH_CRITICAL_AT_SOF         (1<<30)
#       define RADEON_GRPH_STOP_CNTL               (1<<31)
#define RADEON_GRPH2_BUFFER_CNTL            0x03f0
#       define RADEON_GRPH2_START_REQ_MASK         (0x7f)
#       define RADEON_GRPH2_START_REQ_SHIFT         0
#       define RADEON_GRPH2_STOP_REQ_MASK          (0x7f<<8)
#       define RADEON_GRPH2_STOP_REQ_SHIFT         8
#       define RADEON_GRPH2_CRITICAL_POINT_MASK    (0x7f<<16)
#       define RADEON_GRPH2_CRITICAL_POINT_SHIFT   16
#       define RADEON_GRPH2_CRITICAL_CNTL          (1<<28)
#       define RADEON_GRPH2_BUFFER_SIZE            (1<<29)
#       define RADEON_GRPH2_CRITICAL_AT_SOF        (1<<30)
#       define RADEON_GRPH2_STOP_CNTL              (1<<31)
#define RADEON_CRTC_CRNT_FRAME              0x0214
#define RADEON_CRTC_EXT_CNTL                0x0054
#       define RADEON_CRTC_VGA_XOVERSCAN    (1 <<  0)
#       define RADEON_VGA_ATI_LINEAR        (1 <<  3)
#       define RADEON_XCRT_CNT_EN           (1 <<  6)
#       define RADEON_CRTC_HSYNC_DIS        (1 <<  8)
#       define RADEON_CRTC_VSYNC_DIS        (1 <<  9)
#       define RADEON_CRTC_DISPLAY_DIS      (1 << 10)
#       define RADEON_CRTC_SYNC_TRISTAT     (1 << 11)
#       define RADEON_CRTC_CRT_ON           (1 << 15)
#define RADEON_CRTC_EXT_CNTL_DPMS_BYTE      0x0055
#       define RADEON_CRTC_HSYNC_DIS_BYTE   (1 <<  0)
#       define RADEON_CRTC_VSYNC_DIS_BYTE   (1 <<  1)
#       define RADEON_CRTC_DISPLAY_DIS_BYTE (1 <<  2)
#define RADEON_CRTC_GEN_CNTL                0x0050
#       define RADEON_CRTC_DBL_SCAN_EN      (1 <<  0)
#       define RADEON_CRTC_INTERLACE_EN     (1 <<  1)
#       define RADEON_CRTC_CSYNC_EN         (1 <<  4)
#       define RADEON_CRTC_ICON_EN          (1 << 15)
#       define RADEON_CRTC_CUR_EN           (1 << 16)
#       define RADEON_CRTC_CUR_MODE_MASK    (7 << 20)
#       define RADEON_CRTC_CUR_MODE_SHIFT   20
#       define RADEON_CRTC_CUR_MODE_MONO    0
#       define RADEON_CRTC_CUR_MODE_24BPP   2
#       define RADEON_CRTC_EXT_DISP_EN      (1 << 24)
#       define RADEON_CRTC_EN               (1 << 25)
#       define RADEON_CRTC_DISP_REQ_EN_B    (1 << 26)
#define RADEON_CRTC2_GEN_CNTL               0x03f8
#       define RADEON_CRTC2_DBL_SCAN_EN     (1 <<  0)
#       define RADEON_CRTC2_INTERLACE_EN    (1 <<  1)
#       define RADEON_CRTC2_SYNC_TRISTAT    (1 <<  4)
#       define RADEON_CRTC2_HSYNC_TRISTAT   (1 <<  5)
#       define RADEON_CRTC2_VSYNC_TRISTAT   (1 <<  6)
#       define RADEON_CRTC2_CRT2_ON         (1 <<  7)
#       define RADEON_CRTC2_PIX_WIDTH_SHIFT 8
#       define RADEON_CRTC2_PIX_WIDTH_MASK  (0xf << 8)
#       define RADEON_CRTC2_ICON_EN         (1 << 15)
#       define RADEON_CRTC2_CUR_EN          (1 << 16)
#       define RADEON_CRTC2_CUR_MODE_MASK   (7 << 20)
#       define RADEON_CRTC2_DISP_DIS        (1 << 23)
#       define RADEON_CRTC2_EN              (1 << 25)
#       define RADEON_CRTC2_DISP_REQ_EN_B   (1 << 26)
#       define RADEON_CRTC2_CSYNC_EN        (1 << 27)
#       define RADEON_CRTC2_HSYNC_DIS       (1 << 28)
#       define RADEON_CRTC2_VSYNC_DIS       (1 << 29)
#define RADEON_CRTC_MORE_CNTL               0x27c
#       define RADEON_CRTC_AUTO_HORZ_CENTER_EN (1<<2)
#       define RADEON_CRTC_AUTO_VERT_CENTER_EN (1<<3)
#       define RADEON_CRTC_H_CUTOFF_ACTIVE_EN (1<<4)
#       define RADEON_CRTC_V_CUTOFF_ACTIVE_EN (1<<5)
#define RADEON_CRTC_GUI_TRIG_VLINE          0x0218
#define RADEON_CRTC_H_SYNC_STRT_WID         0x0204
#       define RADEON_CRTC_H_SYNC_STRT_PIX        (0x07  <<  0)
#       define RADEON_CRTC_H_SYNC_STRT_CHAR       (0x3ff <<  3)
#       define RADEON_CRTC_H_SYNC_STRT_CHAR_SHIFT 3
#       define RADEON_CRTC_H_SYNC_WID             (0x3f  << 16)
#       define RADEON_CRTC_H_SYNC_WID_SHIFT       16
#       define RADEON_CRTC_H_SYNC_POL             (1     << 23)
#define RADEON_CRTC2_H_SYNC_STRT_WID        0x0304
#       define RADEON_CRTC2_H_SYNC_STRT_PIX        (0x07  <<  0)
#       define RADEON_CRTC2_H_SYNC_STRT_CHAR       (0x3ff <<  3)
#       define RADEON_CRTC2_H_SYNC_STRT_CHAR_SHIFT 3
#       define RADEON_CRTC2_H_SYNC_WID             (0x3f  << 16)
#       define RADEON_CRTC2_H_SYNC_WID_SHIFT       16
#       define RADEON_CRTC2_H_SYNC_POL             (1     << 23)
#define RADEON_CRTC_H_TOTAL_DISP            0x0200
#       define RADEON_CRTC_H_TOTAL          (0x03ff << 0)
#       define RADEON_CRTC_H_TOTAL_SHIFT    0
#       define RADEON_CRTC_H_DISP           (0x01ff << 16)
#       define RADEON_CRTC_H_DISP_SHIFT     16
#define RADEON_CRTC2_H_TOTAL_DISP           0x0300
#       define RADEON_CRTC2_H_TOTAL         (0x03ff << 0)
#       define RADEON_CRTC2_H_TOTAL_SHIFT   0
#       define RADEON_CRTC2_H_DISP          (0x01ff << 16)
#       define RADEON_CRTC2_H_DISP_SHIFT    16

#define RADEON_CRTC_OFFSET_RIGHT	    0x0220
#define RADEON_CRTC_OFFSET                  0x0224
#	define RADEON_CRTC_OFFSET__GUI_TRIG_OFFSET (1<<30)
#	define RADEON_CRTC_OFFSET__OFFSET_LOCK	   (1<<31)

#define RADEON_CRTC2_OFFSET                 0x0324
#	define RADEON_CRTC2_OFFSET__GUI_TRIG_OFFSET (1<<30)
#	define RADEON_CRTC2_OFFSET__OFFSET_LOCK	    (1<<31)
#define RADEON_CRTC_OFFSET_CNTL             0x0228
#       define RADEON_CRTC_TILE_LINE_SHIFT              0
#       define RADEON_CRTC_TILE_LINE_RIGHT_SHIFT        4
#	define R300_CRTC_X_Y_MODE_EN_RIGHT		(1 << 6)
#	define R300_CRTC_MICRO_TILE_BUFFER_RIGHT_MASK   (3 << 7)
#	define R300_CRTC_MICRO_TILE_BUFFER_RIGHT_AUTO   (0 << 7)
#	define R300_CRTC_MICRO_TILE_BUFFER_RIGHT_SINGLE (1 << 7)
#	define R300_CRTC_MICRO_TILE_BUFFER_RIGHT_DOUBLE (2 << 7)
#	define R300_CRTC_MICRO_TILE_BUFFER_RIGHT_DIS    (3 << 7)
#	define R300_CRTC_X_Y_MODE_EN			(1 << 9)
#	define R300_CRTC_MICRO_TILE_BUFFER_MASK		(3 << 10)
#	define R300_CRTC_MICRO_TILE_BUFFER_AUTO		(0 << 10)
#	define R300_CRTC_MICRO_TILE_BUFFER_SINGLE	(1 << 10)
#	define R300_CRTC_MICRO_TILE_BUFFER_DOUBLE	(2 << 10)
#	define R300_CRTC_MICRO_TILE_BUFFER_DIS		(3 << 10)
#	define R300_CRTC_MICRO_TILE_EN_RIGHT		(1 << 12)
#	define R300_CRTC_MICRO_TILE_EN			(1 << 13)
#	define R300_CRTC_MACRO_TILE_EN_RIGHT		(1 << 14)
#       define R300_CRTC_MACRO_TILE_EN                  (1 << 15)
#       define RADEON_CRTC_TILE_EN_RIGHT                (1 << 14)
#       define RADEON_CRTC_TILE_EN                      (1 << 15)
#       define RADEON_CRTC_OFFSET_FLIP_CNTL             (1 << 16)
#       define RADEON_CRTC_STEREO_OFFSET_EN             (1 << 17)

#define R300_CRTC_TILE_X0_Y0	            0x0350
#define R300_CRTC2_TILE_X0_Y0	            0x0358

#define RADEON_CRTC2_OFFSET_CNTL            0x0328
#       define RADEON_CRTC2_OFFSET_FLIP_CNTL (1 << 16)
#       define RADEON_CRTC2_TILE_EN         (1 << 15)
#define RADEON_CRTC_PITCH                   0x022c
#	define RADEON_CRTC_PITCH__SHIFT		 0
#	define RADEON_CRTC_PITCH__RIGHT_SHIFT	16

#define RADEON_CRTC2_PITCH                  0x032c
#define RADEON_CRTC_STATUS                  0x005c
#       define RADEON_CRTC_VBLANK_SAVE      (1 <<  1)
#       define RADEON_CRTC_VBLANK_SAVE_CLEAR  (1 <<  1)
#define RADEON_CRTC2_STATUS                  0x03fc
#       define RADEON_CRTC2_VBLANK_SAVE      (1 <<  1)
#       define RADEON_CRTC2_VBLANK_SAVE_CLEAR  (1 <<  1)
#define RADEON_CRTC_V_SYNC_STRT_WID         0x020c
#       define RADEON_CRTC_V_SYNC_STRT        (0x7ff <<  0)
#       define RADEON_CRTC_V_SYNC_STRT_SHIFT  0
#       define RADEON_CRTC_V_SYNC_WID         (0x1f  << 16)
#       define RADEON_CRTC_V_SYNC_WID_SHIFT   16
#       define RADEON_CRTC_V_SYNC_POL         (1     << 23)
#define RADEON_CRTC2_V_SYNC_STRT_WID        0x030c
#       define RADEON_CRTC2_V_SYNC_STRT       (0x7ff <<  0)
#       define RADEON_CRTC2_V_SYNC_STRT_SHIFT 0
#       define RADEON_CRTC2_V_SYNC_WID        (0x1f  << 16)
#       define RADEON_CRTC2_V_SYNC_WID_SHIFT  16
#       define RADEON_CRTC2_V_SYNC_POL        (1     << 23)
#define RADEON_CRTC_V_TOTAL_DISP            0x0208
#       define RADEON_CRTC_V_TOTAL          (0x07ff << 0)
#       define RADEON_CRTC_V_TOTAL_SHIFT    0
#       define RADEON_CRTC_V_DISP           (0x07ff << 16)
#       define RADEON_CRTC_V_DISP_SHIFT     16
#define RADEON_CRTC2_V_TOTAL_DISP           0x0308
#       define RADEON_CRTC2_V_TOTAL         (0x07ff << 0)
#       define RADEON_CRTC2_V_TOTAL_SHIFT   0
#       define RADEON_CRTC2_V_DISP          (0x07ff << 16)
#       define RADEON_CRTC2_V_DISP_SHIFT    16
#define RADEON_CRTC_VLINE_CRNT_VLINE        0x0210
#       define RADEON_CRTC_CRNT_VLINE_MASK  (0x7ff << 16)
#define RADEON_CRTC2_CRNT_FRAME             0x0314
#define RADEON_CRTC2_GUI_TRIG_VLINE         0x0318
#define RADEON_CRTC2_STATUS                 0x03fc
#define RADEON_CRTC2_VLINE_CRNT_VLINE       0x0310
#define RADEON_CRTC8_DATA                   0x03d5 /* VGA, 0x3b5 */
#define RADEON_CRTC8_IDX                    0x03d4 /* VGA, 0x3b4 */
#define RADEON_CUR_CLR0                     0x026c
#define RADEON_CUR_CLR1                     0x0270
#define RADEON_CUR_HORZ_VERT_OFF            0x0268
#define RADEON_CUR_HORZ_VERT_POSN           0x0264
#define RADEON_CUR_OFFSET                   0x0260
#       define RADEON_CUR_LOCK              (1 << 31)
#define RADEON_CUR2_CLR0                    0x036c
#define RADEON_CUR2_CLR1                    0x0370
#define RADEON_CUR2_HORZ_VERT_OFF           0x0368
#define RADEON_CUR2_HORZ_VERT_POSN          0x0364
#define RADEON_CUR2_OFFSET                  0x0360
#       define RADEON_CUR2_LOCK             (1 << 31)

#define RADEON_DAC_CNTL                     0x0058
#       define RADEON_DAC_RANGE_CNTL        (3 <<  0)
#       define RADEON_DAC_RANGE_CNTL_PS2    (2 <<  0)
#       define RADEON_DAC_RANGE_CNTL_MASK   0x03
#       define RADEON_DAC_BLANKING          (1 <<  2)
#       define RADEON_DAC_CMP_EN            (1 <<  3)
#       define RADEON_DAC_CMP_OUTPUT        (1 <<  7)
#       define RADEON_DAC_8BIT_EN           (1 <<  8)
#       define RADEON_DAC_TVO_EN            (1 << 10)
#       define RADEON_DAC_VGA_ADR_EN        (1 << 13)
#       define RADEON_DAC_PDWN              (1 << 15)
#       define RADEON_DAC_MASK_ALL          (0xff << 24)
#define RADEON_DAC_CNTL2                    0x007c
#       define RADEON_DAC2_TV_CLK_SEL       (0 <<  1)
#       define RADEON_DAC2_DAC_CLK_SEL      (1 <<  0)
#       define RADEON_DAC2_DAC2_CLK_SEL     (1 <<  1)
#       define RADEON_DAC2_PALETTE_ACC_CTL  (1 <<  5)
#       define RADEON_DAC2_CMP_EN           (1 <<  7)
#       define RADEON_DAC2_CMP_OUT_R        (1 <<  8)
#       define RADEON_DAC2_CMP_OUT_G        (1 <<  9)
#       define RADEON_DAC2_CMP_OUT_B        (1 << 10)
#       define RADEON_DAC2_CMP_OUTPUT       (1 << 11)
#define RADEON_DAC_EXT_CNTL                 0x0280
#       define RADEON_DAC2_FORCE_BLANK_OFF_EN (1 << 0)
#       define RADEON_DAC2_FORCE_DATA_EN      (1 << 1)
#       define RADEON_DAC_FORCE_BLANK_OFF_EN  (1 << 4)
#       define RADEON_DAC_FORCE_DATA_EN       (1 << 5)
#       define RADEON_DAC_FORCE_DATA_SEL_MASK (3 << 6)
#       define RADEON_DAC_FORCE_DATA_SEL_R    (0 << 6)
#       define RADEON_DAC_FORCE_DATA_SEL_G    (1 << 6)
#       define RADEON_DAC_FORCE_DATA_SEL_B    (2 << 6)
#       define RADEON_DAC_FORCE_DATA_SEL_RGB  (3 << 6)
#       define RADEON_DAC_FORCE_DATA_MASK   0x0003ff00
#       define RADEON_DAC_FORCE_DATA_SHIFT  8
#define RADEON_DAC_MACRO_CNTL               0x0d04
#       define RADEON_DAC_PDWN_R            (1 << 16)
#       define RADEON_DAC_PDWN_G            (1 << 17)
#       define RADEON_DAC_PDWN_B            (1 << 18)
#define RADEON_DISP_PWR_MAN                 0x0d08
#       define RADEON_DISP_PWR_MAN_D3_CRTC_EN      (1 << 0)
#       define RADEON_DISP_PWR_MAN_D3_CRTC2_EN     (1 << 4)
#       define RADEON_DISP_PWR_MAN_DPMS_ON  (0 << 8)
#       define RADEON_DISP_PWR_MAN_DPMS_STANDBY    (1 << 8)
#       define RADEON_DISP_PWR_MAN_DPMS_SUSPEND    (2 << 8)
#       define RADEON_DISP_PWR_MAN_DPMS_OFF (3 << 8)
#       define RADEON_DISP_D3_RST           (1 << 16)
#       define RADEON_DISP_D3_REG_RST       (1 << 17)
#       define RADEON_DISP_D3_GRPH_RST      (1 << 18)
#       define RADEON_DISP_D3_SUBPIC_RST    (1 << 19)
#       define RADEON_DISP_D3_OV0_RST       (1 << 20)
#       define RADEON_DISP_D1D2_GRPH_RST    (1 << 21)
#       define RADEON_DISP_D1D2_SUBPIC_RST  (1 << 22)
#       define RADEON_DISP_D1D2_OV0_RST     (1 << 23)
#       define RADEON_DIG_TMDS_ENABLE_RST   (1 << 24)
#       define RADEON_TV_ENABLE_RST         (1 << 25)
#       define RADEON_AUTO_PWRUP_EN         (1 << 26)
#define RADEON_TV_DAC_CNTL                  0x088c
#       define RADEON_TV_DAC_NBLANK         (1 << 0)
#       define RADEON_TV_DAC_NHOLD          (1 << 1)
#       define RADEON_TV_DAC_PEDESTAL       (1 <<  2)
#       define RADEON_TV_MONITOR_DETECT_EN  (1 <<  4)
#       define RADEON_TV_DAC_CMPOUT         (1 <<  5)
#       define RADEON_TV_DAC_STD_MASK       (3 <<  8)
#       define RADEON_TV_DAC_STD_PAL        (0 <<  8)
#       define RADEON_TV_DAC_STD_NTSC       (1 <<  8)
#       define RADEON_TV_DAC_STD_PS2        (2 <<  8)
#       define RADEON_TV_DAC_STD_RS343      (3 <<  8)
#       define RADEON_TV_DAC_BGSLEEP        (1 <<  6)
#       define RADEON_TV_DAC_BGADJ_MASK     (0xf <<  16)
#       define RADEON_TV_DAC_BGADJ_SHIFT    16
#       define RADEON_TV_DAC_DACADJ_MASK    (0xf <<  20)
#       define RADEON_TV_DAC_DACADJ_SHIFT   20
#       define RADEON_TV_DAC_RDACPD         (1 <<  24)
#       define RADEON_TV_DAC_GDACPD         (1 <<  25)
#       define RADEON_TV_DAC_BDACPD         (1 <<  26)
#       define RADEON_TV_DAC_RDACDET        (1 << 29)
#       define RADEON_TV_DAC_GDACDET        (1 << 30)
#       define RADEON_TV_DAC_BDACDET        (1 << 31)
#       define R420_TV_DAC_DACADJ_MASK      (0x1f <<  20)
#       define R420_TV_DAC_RDACPD           (1 <<  25)
#       define R420_TV_DAC_GDACPD           (1 <<  26)
#       define R420_TV_DAC_BDACPD           (1 <<  27)
#       define R420_TV_DAC_TVENABLE         (1 <<  28)
#define RADEON_DISP_HW_DEBUG                0x0d14
#       define RADEON_CRT2_DISP1_SEL        (1 <<  5)
#define RADEON_DISP_OUTPUT_CNTL             0x0d64
#       define RADEON_DISP_DAC_SOURCE_MASK  0x03
#       define RADEON_DISP_DAC2_SOURCE_MASK  0x0c
#       define RADEON_DISP_DAC_SOURCE_CRTC2 0x01
#       define RADEON_DISP_DAC_SOURCE_RMX   0x02
#       define RADEON_DISP_DAC_SOURCE_LTU   0x03
#       define RADEON_DISP_DAC2_SOURCE_CRTC2 0x04
#       define RADEON_DISP_TVDAC_SOURCE_MASK  (0x03 << 2)
#       define RADEON_DISP_TVDAC_SOURCE_CRTC  0x0
#       define RADEON_DISP_TVDAC_SOURCE_CRTC2 (0x01 << 2)
#       define RADEON_DISP_TVDAC_SOURCE_RMX   (0x02 << 2)
#       define RADEON_DISP_TVDAC_SOURCE_LTU   (0x03 << 2)
#       define RADEON_DISP_TRANS_MATRIX_MASK  (0x03 << 4)
#       define RADEON_DISP_TRANS_MATRIX_ALPHA_MSB (0x00 << 4)
#       define RADEON_DISP_TRANS_MATRIX_GRAPHICS  (0x01 << 4)
#       define RADEON_DISP_TRANS_MATRIX_VIDEO     (0x02 << 4)
#       define RADEON_DISP_TV_SOURCE_CRTC   (1 << 16) /* crtc1 or crtc2 */
#       define RADEON_DISP_TV_SOURCE_LTU    (0 << 16) /* linear transform unit */
#define RADEON_DISP_TV_OUT_CNTL             0x0d6c
#       define RADEON_DISP_TV_PATH_SRC_CRTC2 (1 << 16)
#       define RADEON_DISP_TV_PATH_SRC_CRTC1 (0 << 16)
#define RADEON_DAC_CRC_SIG                  0x02cc
#define RADEON_DAC_DATA                     0x03c9 /* VGA */
#define RADEON_DAC_MASK                     0x03c6 /* VGA */
#define RADEON_DAC_R_INDEX                  0x03c7 /* VGA */
#define RADEON_DAC_W_INDEX                  0x03c8 /* VGA */
#define RADEON_DDA_CONFIG                   0x02e0
#define RADEON_DDA_ON_OFF                   0x02e4
#define RADEON_DEFAULT_OFFSET               0x16e0
#define RADEON_DEFAULT_PITCH                0x16e4
#define RADEON_DEFAULT_SC_BOTTOM_RIGHT      0x16e8
#       define RADEON_DEFAULT_SC_RIGHT_MAX  (0x1fff <<  0)
#       define RADEON_DEFAULT_SC_BOTTOM_MAX (0x1fff << 16)
#define RADEON_DESTINATION_3D_CLR_CMP_VAL   0x1820
#define RADEON_DESTINATION_3D_CLR_CMP_MSK   0x1824
#define RADEON_DEVICE_ID                    0x0f02 /* PCI */
#define RADEON_DISP_MISC_CNTL               0x0d00
#       define RADEON_SOFT_RESET_GRPH_PP    (1 << 0)
#define RADEON_DISP_MERGE_CNTL		  0x0d60
#       define RADEON_DISP_ALPHA_MODE_MASK  0x03
#       define RADEON_DISP_ALPHA_MODE_KEY   0
#       define RADEON_DISP_ALPHA_MODE_PER_PIXEL 1
#       define RADEON_DISP_ALPHA_MODE_GLOBAL 2
#       define RADEON_DISP_RGB_OFFSET_EN    (1 << 8)
#       define RADEON_DISP_GRPH_ALPHA_MASK  (0xff << 16)
#       define RADEON_DISP_OV0_ALPHA_MASK   (0xff << 24)
#	define RADEON_DISP_LIN_TRANS_BYPASS (0x01 << 9)
#define RADEON_DISP2_MERGE_CNTL		    0x0d68
#       define RADEON_DISP2_RGB_OFFSET_EN   (1 << 8)
#define RADEON_DISP_LIN_TRANS_GRPH_A        0x0d80
#define RADEON_DISP_LIN_TRANS_GRPH_B        0x0d84
#define RADEON_DISP_LIN_TRANS_GRPH_C        0x0d88
#define RADEON_DISP_LIN_TRANS_GRPH_D        0x0d8c
#define RADEON_DISP_LIN_TRANS_GRPH_E        0x0d90
#define RADEON_DISP_LIN_TRANS_GRPH_F        0x0d98
#define RADEON_DP_BRUSH_BKGD_CLR            0x1478
#define RADEON_DP_BRUSH_FRGD_CLR            0x147c
#define RADEON_DP_CNTL                      0x16c0
#       define RADEON_DST_X_LEFT_TO_RIGHT   (1 <<  0)
#       define RADEON_DST_Y_TOP_TO_BOTTOM   (1 <<  1)
#       define RADEON_DP_DST_TILE_LINEAR    (0 <<  3)
#       define RADEON_DP_DST_TILE_MACRO     (1 <<  3)
#       define RADEON_DP_DST_TILE_MICRO     (2 <<  3)
#       define RADEON_DP_DST_TILE_BOTH      (3 <<  3)
#define RADEON_DP_CNTL_XDIR_YDIR_YMAJOR     0x16d0
#       define RADEON_DST_Y_MAJOR             (1 <<  2)
#       define RADEON_DST_Y_DIR_TOP_TO_BOTTOM (1 << 15)
#       define RADEON_DST_X_DIR_LEFT_TO_RIGHT (1 << 31)
#define RADEON_DP_DATATYPE                  0x16c4
#       define RADEON_HOST_BIG_ENDIAN_EN    (1 << 29)
#define RADEON_DP_GUI_MASTER_CNTL           0x146c
#       define RADEON_GMC_SRC_PITCH_OFFSET_CNTL   (1    <<  0)
#       define RADEON_GMC_DST_PITCH_OFFSET_CNTL   (1    <<  1)
#       define RADEON_GMC_SRC_CLIPPING            (1    <<  2)
#       define RADEON_GMC_DST_CLIPPING            (1    <<  3)
#       define RADEON_GMC_BRUSH_DATATYPE_MASK     (0x0f <<  4)
#       define RADEON_GMC_BRUSH_8X8_MONO_FG_BG    (0    <<  4)
#       define RADEON_GMC_BRUSH_8X8_MONO_FG_LA    (1    <<  4)
#       define RADEON_GMC_BRUSH_1X8_MONO_FG_BG    (4    <<  4)
#       define RADEON_GMC_BRUSH_1X8_MONO_FG_LA    (5    <<  4)
#       define RADEON_GMC_BRUSH_32x1_MONO_FG_BG   (6    <<  4)
#       define RADEON_GMC_BRUSH_32x1_MONO_FG_LA   (7    <<  4)
#       define RADEON_GMC_BRUSH_32x32_MONO_FG_BG  (8    <<  4)
#       define RADEON_GMC_BRUSH_32x32_MONO_FG_LA  (9    <<  4)
#       define RADEON_GMC_BRUSH_8x8_COLOR         (10   <<  4)
#       define RADEON_GMC_BRUSH_1X8_COLOR         (12   <<  4)
#       define RADEON_GMC_BRUSH_SOLID_COLOR       (13   <<  4)
#       define RADEON_GMC_BRUSH_NONE              (15   <<  4)
#       define RADEON_GMC_DST_8BPP_CI             (2    <<  8)
#       define RADEON_GMC_DST_15BPP               (3    <<  8)
#       define RADEON_GMC_DST_16BPP               (4    <<  8)
#       define RADEON_GMC_DST_24BPP               (5    <<  8)
#       define RADEON_GMC_DST_32BPP               (6    <<  8)
#       define RADEON_GMC_DST_8BPP_RGB            (7    <<  8)
#       define RADEON_GMC_DST_Y8                  (8    <<  8)
#       define RADEON_GMC_DST_RGB8                (9    <<  8)
#       define RADEON_GMC_DST_VYUY                (11   <<  8)
#       define RADEON_GMC_DST_YVYU                (12   <<  8)
#       define RADEON_GMC_DST_AYUV444             (14   <<  8)
#       define RADEON_GMC_DST_ARGB4444            (15   <<  8)
#       define RADEON_GMC_DST_DATATYPE_MASK       (0x0f <<  8)
#       define RADEON_GMC_DST_DATATYPE_SHIFT      8
#       define RADEON_GMC_SRC_DATATYPE_MASK       (3    << 12)
#       define RADEON_GMC_SRC_DATATYPE_MONO_FG_BG (0    << 12)
#       define RADEON_GMC_SRC_DATATYPE_MONO_FG_LA (1    << 12)
#       define RADEON_GMC_SRC_DATATYPE_COLOR      (3    << 12)
#       define RADEON_GMC_BYTE_PIX_ORDER          (1    << 14)
#       define RADEON_GMC_BYTE_MSB_TO_LSB         (0    << 14)
#       define RADEON_GMC_BYTE_LSB_TO_MSB         (1    << 14)
#       define RADEON_GMC_CONVERSION_TEMP         (1    << 15)
#       define RADEON_GMC_CONVERSION_TEMP_6500    (0    << 15)
#       define RADEON_GMC_CONVERSION_TEMP_9300    (1    << 15)
#       define RADEON_GMC_ROP3_MASK               (0xff << 16)
#       define RADEON_DP_SRC_SOURCE_MASK          (7    << 24)
#       define RADEON_DP_SRC_SOURCE_MEMORY        (2    << 24)
#       define RADEON_DP_SRC_SOURCE_HOST_DATA     (3    << 24)
#       define RADEON_GMC_3D_FCN_EN               (1    << 27)
#       define RADEON_GMC_CLR_CMP_CNTL_DIS        (1    << 28)
#       define RADEON_GMC_AUX_CLIP_DIS            (1    << 29)
#       define RADEON_GMC_WR_MSK_DIS              (1    << 30)
#       define RADEON_GMC_LD_BRUSH_Y_X            (1    << 31)
#       define RADEON_ROP3_ZERO             0x00000000
#       define RADEON_ROP3_DSa              0x00880000
#       define RADEON_ROP3_SDna             0x00440000
#       define RADEON_ROP3_S                0x00cc0000
#       define RADEON_ROP3_DSna             0x00220000
#       define RADEON_ROP3_D                0x00aa0000
#       define RADEON_ROP3_DSx              0x00660000
#       define RADEON_ROP3_DSo              0x00ee0000
#       define RADEON_ROP3_DSon             0x00110000
#       define RADEON_ROP3_DSxn             0x00990000
#       define RADEON_ROP3_Dn               0x00550000
#       define RADEON_ROP3_SDno             0x00dd0000
#       define RADEON_ROP3_Sn               0x00330000
#       define RADEON_ROP3_DSno             0x00bb0000
#       define RADEON_ROP3_DSan             0x00770000
#       define RADEON_ROP3_ONE              0x00ff0000
#       define RADEON_ROP3_DPa              0x00a00000
#       define RADEON_ROP3_PDna             0x00500000
#       define RADEON_ROP3_P                0x00f00000
#       define RADEON_ROP3_DPna             0x000a0000
#       define RADEON_ROP3_D                0x00aa0000
#       define RADEON_ROP3_DPx              0x005a0000
#       define RADEON_ROP3_DPo              0x00fa0000
#       define RADEON_ROP3_DPon             0x00050000
#       define RADEON_ROP3_PDxn             0x00a50000
#       define RADEON_ROP3_PDno             0x00f50000
#       define RADEON_ROP3_Pn               0x000f0000
#       define RADEON_ROP3_DPno             0x00af0000
#       define RADEON_ROP3_DPan             0x005f0000
#define RADEON_DP_GUI_MASTER_CNTL_C         0x1c84
#define RADEON_DP_MIX                       0x16c8
#define RADEON_DP_SRC_BKGD_CLR              0x15dc
#define RADEON_DP_SRC_FRGD_CLR              0x15d8
#define RADEON_DP_WRITE_MASK                0x16cc
#define RADEON_DST_BRES_DEC                 0x1630
#define RADEON_DST_BRES_ERR                 0x1628
#define RADEON_DST_BRES_INC                 0x162c
#define RADEON_DST_BRES_LNTH                0x1634
#define RADEON_DST_BRES_LNTH_SUB            0x1638
#define RADEON_DST_HEIGHT                   0x1410
#define RADEON_DST_HEIGHT_WIDTH             0x143c
#define RADEON_DST_HEIGHT_WIDTH_8           0x158c
#define RADEON_DST_HEIGHT_WIDTH_BW          0x15b4
#define RADEON_DST_HEIGHT_Y                 0x15a0
#define RADEON_DST_LINE_START               0x1600
#define RADEON_DST_LINE_END                 0x1604
#define RADEON_DST_LINE_PATCOUNT            0x1608
#       define RADEON_BRES_CNTL_SHIFT       8
#define RADEON_DST_OFFSET                   0x1404
#define RADEON_DST_PITCH                    0x1408
#define RADEON_DST_PITCH_OFFSET             0x142c
#define RADEON_DST_PITCH_OFFSET_C           0x1c80
#       define RADEON_PITCH_SHIFT           21
#       define RADEON_DST_TILE_LINEAR       (0 << 30)
#       define RADEON_DST_TILE_MACRO        (1 << 30)
#       define RADEON_DST_TILE_MICRO        (2 << 30)
#       define RADEON_DST_TILE_BOTH         (3 << 30)
#define RADEON_DST_WIDTH                    0x140c
#define RADEON_DST_WIDTH_HEIGHT             0x1598
#define RADEON_DST_WIDTH_X                  0x1588
#define RADEON_DST_WIDTH_X_INCY             0x159c
#define RADEON_DST_X                        0x141c
#define RADEON_DST_X_SUB                    0x15a4
#define RADEON_DST_X_Y                      0x1594
#define RADEON_DST_Y                        0x1420
#define RADEON_DST_Y_SUB                    0x15a8
#define RADEON_DST_Y_X                      0x1438

#define RADEON_FCP_CNTL                     0x0910
#      define RADEON_FCP0_SRC_PCICLK             0
#      define RADEON_FCP0_SRC_PCLK               1
#      define RADEON_FCP0_SRC_PCLKb              2
#      define RADEON_FCP0_SRC_HREF               3
#      define RADEON_FCP0_SRC_GND                4
#      define RADEON_FCP0_SRC_HREFb              5
#define RADEON_FLUSH_1                      0x1704
#define RADEON_FLUSH_2                      0x1708
#define RADEON_FLUSH_3                      0x170c
#define RADEON_FLUSH_4                      0x1710
#define RADEON_FLUSH_5                      0x1714
#define RADEON_FLUSH_6                      0x1718
#define RADEON_FLUSH_7                      0x171c
#define RADEON_FOG_3D_TABLE_START           0x1810
#define RADEON_FOG_3D_TABLE_END             0x1814
#define RADEON_FOG_3D_TABLE_DENSITY         0x181c
#define RADEON_FOG_TABLE_INDEX              0x1a14
#define RADEON_FOG_TABLE_DATA               0x1a18
#define RADEON_FP_CRTC_H_TOTAL_DISP         0x0250
#define RADEON_FP_CRTC_V_TOTAL_DISP         0x0254
#       define RADEON_FP_CRTC_H_TOTAL_MASK      0x000003ff
#       define RADEON_FP_CRTC_H_DISP_MASK       0x01ff0000
#       define RADEON_FP_CRTC_V_TOTAL_MASK      0x00000fff
#       define RADEON_FP_CRTC_V_DISP_MASK       0x0fff0000
#       define RADEON_FP_H_SYNC_STRT_CHAR_MASK  0x00001ff8
#       define RADEON_FP_H_SYNC_WID_MASK        0x003f0000
#       define RADEON_FP_V_SYNC_STRT_MASK       0x00000fff
#       define RADEON_FP_V_SYNC_WID_MASK        0x001f0000
#       define RADEON_FP_CRTC_H_TOTAL_SHIFT     0x00000000
#       define RADEON_FP_CRTC_H_DISP_SHIFT      0x00000010
#       define RADEON_FP_CRTC_V_TOTAL_SHIFT     0x00000000
#       define RADEON_FP_CRTC_V_DISP_SHIFT      0x00000010
#       define RADEON_FP_H_SYNC_STRT_CHAR_SHIFT 0x00000003
#       define RADEON_FP_H_SYNC_WID_SHIFT       0x00000010
#       define RADEON_FP_V_SYNC_STRT_SHIFT      0x00000000
#       define RADEON_FP_V_SYNC_WID_SHIFT       0x00000010
#define RADEON_FP_GEN_CNTL                  0x0284
#       define RADEON_FP_FPON                  (1 <<  0)
#       define RADEON_FP_BLANK_EN              (1 <<  1)
#       define RADEON_FP_TMDS_EN               (1 <<  2)
#       define RADEON_FP_PANEL_FORMAT          (1 <<  3)
#       define RADEON_FP_EN_TMDS               (1 <<  7)
#       define RADEON_FP_DETECT_SENSE          (1 <<  8)
#       define RADEON_FP_DETECT_INT_POL        (1 <<  9)
#       define R200_FP_SOURCE_SEL_MASK         (3 <<  10)
#       define R200_FP_SOURCE_SEL_CRTC1        (0 <<  10)
#       define R200_FP_SOURCE_SEL_CRTC2        (1 <<  10)
#       define R200_FP_SOURCE_SEL_RMX          (2 <<  10)
#       define R200_FP_SOURCE_SEL_TRANS        (3 <<  10)
#       define RADEON_FP_SEL_CRTC1             (0 << 13)
#       define RADEON_FP_SEL_CRTC2             (1 << 13)
#       define R300_HPD_SEL(x)                 ((x) << 13)
#       define RADEON_FP_CRTC_DONT_SHADOW_HPAR (1 << 15)
#       define RADEON_FP_CRTC_DONT_SHADOW_VPAR (1 << 16)
#       define RADEON_FP_CRTC_DONT_SHADOW_HEND (1 << 17)
#       define RADEON_FP_CRTC_USE_SHADOW_VEND  (1 << 18)
#       define RADEON_FP_RMX_HVSYNC_CONTROL_EN (1 << 20)
#       define RADEON_FP_DFP_SYNC_SEL          (1 << 21)
#       define RADEON_FP_CRTC_LOCK_8DOT        (1 << 22)
#       define RADEON_FP_CRT_SYNC_SEL          (1 << 23)
#       define RADEON_FP_USE_SHADOW_EN         (1 << 24)
#       define RADEON_FP_CRT_SYNC_ALT          (1 << 26)
#define RADEON_FP2_GEN_CNTL                 0x0288
#       define RADEON_FP2_BLANK_EN             (1 <<  1)
#       define RADEON_FP2_ON                   (1 <<  2)
#       define RADEON_FP2_PANEL_FORMAT         (1 <<  3)
#       define RADEON_FP2_DETECT_SENSE         (1 <<  8)
#       define RADEON_FP2_DETECT_INT_POL       (1 <<  9)
#       define R200_FP2_SOURCE_SEL_MASK        (3 << 10)
#       define R200_FP2_SOURCE_SEL_CRTC1       (0 << 10)
#       define R200_FP2_SOURCE_SEL_CRTC2       (1 << 10)
#       define R200_FP2_SOURCE_SEL_RMX         (2 << 10)
#       define R200_FP2_SOURCE_SEL_TRANS_UNIT  (3 << 10)
#       define RADEON_FP2_SRC_SEL_MASK         (3 << 13)
#       define RADEON_FP2_SRC_SEL_CRTC2        (1 << 13)
#       define RADEON_FP2_FP_POL               (1 << 16)
#       define RADEON_FP2_LP_POL               (1 << 17)
#       define RADEON_FP2_SCK_POL              (1 << 18)
#       define RADEON_FP2_LCD_CNTL_MASK        (7 << 19)
#       define RADEON_FP2_PAD_FLOP_EN          (1 << 22)
#       define RADEON_FP2_CRC_EN               (1 << 23)
#       define RADEON_FP2_CRC_READ_EN          (1 << 24)
#       define RADEON_FP2_DVO_EN               (1 << 25)
#       define RADEON_FP2_DVO_RATE_SEL_SDR     (1 << 26)
#       define R200_FP2_DVO_RATE_SEL_SDR       (1 << 27)
#       define R300_FP2_DVO_CLOCK_MODE_SINGLE  (1 << 28)
#       define R300_FP2_DVO_DUAL_CHANNEL_EN    (1 << 29)
#define RADEON_FP_H_SYNC_STRT_WID           0x02c4
#define RADEON_FP_H2_SYNC_STRT_WID          0x03c4
#define RADEON_FP_HORZ_STRETCH              0x028c
#define RADEON_FP_HORZ2_STRETCH             0x038c
#       define RADEON_HORZ_STRETCH_RATIO_MASK 0xffff
#       define RADEON_HORZ_STRETCH_RATIO_MAX  4096
#       define RADEON_HORZ_PANEL_SIZE         (0x1ff   << 16)
#       define RADEON_HORZ_PANEL_SHIFT        16
#       define RADEON_HORZ_STRETCH_PIXREP     (0      << 25)
#       define RADEON_HORZ_STRETCH_BLEND      (1      << 26)
#       define RADEON_HORZ_STRETCH_ENABLE     (1      << 25)
#       define RADEON_HORZ_AUTO_RATIO         (1      << 27)
#       define RADEON_HORZ_FP_LOOP_STRETCH    (0x7    << 28)
#       define RADEON_HORZ_AUTO_RATIO_INC     (1      << 31)
#define RADEON_FP_HORZ_VERT_ACTIVE          0x0278
#define RADEON_FP_V_SYNC_STRT_WID           0x02c8
#define RADEON_FP_VERT_STRETCH              0x0290
#define RADEON_FP_V2_SYNC_STRT_WID          0x03c8
#define RADEON_FP_VERT2_STRETCH             0x0390
#       define RADEON_VERT_PANEL_SIZE          (0xfff << 12)
#       define RADEON_VERT_PANEL_SHIFT         12
#       define RADEON_VERT_STRETCH_RATIO_MASK  0xfff
#       define RADEON_VERT_STRETCH_RATIO_SHIFT 0
#       define RADEON_VERT_STRETCH_RATIO_MAX   4096
#       define RADEON_VERT_STRETCH_ENABLE      (1     << 25)
#       define RADEON_VERT_STRETCH_LINEREP     (0     << 26)
#       define RADEON_VERT_STRETCH_BLEND       (1     << 26)
#       define RADEON_VERT_AUTO_RATIO_EN       (1     << 27)
#	define RADEON_VERT_AUTO_RATIO_INC      (1     << 31)
#       define RADEON_VERT_STRETCH_RESERVED    0x71000000
#define RS400_FP_2ND_GEN_CNTL               0x0384
#       define RS400_FP_2ND_ON              (1 << 0)
#       define RS400_FP_2ND_BLANK_EN        (1 << 1)
#       define RS400_TMDS_2ND_EN            (1 << 2)
#       define RS400_PANEL_FORMAT_2ND       (1 << 3)
#       define RS400_FP_2ND_EN_TMDS         (1 << 7)
#       define RS400_FP_2ND_DETECT_SENSE    (1 << 8)
#       define RS400_FP_2ND_SOURCE_SEL_MASK        (3 << 10)
#       define RS400_FP_2ND_SOURCE_SEL_CRTC1       (0 << 10)
#       define RS400_FP_2ND_SOURCE_SEL_CRTC2       (1 << 10)
#       define RS400_FP_2ND_SOURCE_SEL_RMX         (2 << 10)
#       define RS400_FP_2ND_DETECT_EN       (1 << 12)
#       define RS400_HPD_2ND_SEL            (1 << 13)
#define RS400_FP2_2_GEN_CNTL                0x0388
#       define RS400_FP2_2_BLANK_EN         (1 << 1)
#       define RS400_FP2_2_ON               (1 << 2)
#       define RS400_FP2_2_PANEL_FORMAT     (1 << 3)
#       define RS400_FP2_2_DETECT_SENSE     (1 << 8)
#       define RS400_FP2_2_SOURCE_SEL_MASK        (3 << 10)
#       define RS400_FP2_2_SOURCE_SEL_CRTC1       (0 << 10)
#       define RS400_FP2_2_SOURCE_SEL_CRTC2       (1 << 10)
#       define RS400_FP2_2_SOURCE_SEL_RMX         (2 << 10)
#       define RS400_FP2_2_DVO2_EN          (1 << 25)
#define RS400_TMDS2_CNTL                    0x0394
#define RS400_TMDS2_TRANSMITTER_CNTL        0x03a4
#       define RS400_TMDS2_PLLEN            (1 << 0)
#       define RS400_TMDS2_PLLRST           (1 << 1)

#define RADEON_GEN_INT_CNTL                 0x0040
#	define RADEON_CRTC_VBLANK_MASK		(1 << 0)
#	define RADEON_FP_DETECT_MASK		(1 << 4)
#	define RADEON_CRTC2_VBLANK_MASK		(1 << 9)
#	define RADEON_FP2_DETECT_MASK		(1 << 10)
#	define RADEON_SW_INT_ENABLE		(1 << 25)
#define RADEON_GEN_INT_STATUS               0x0044
#	define AVIVO_DISPLAY_INT_STATUS		(1 << 0)
#	define RADEON_CRTC_VBLANK_STAT		(1 << 0)
#	define RADEON_CRTC_VBLANK_STAT_ACK	(1 << 0)
#	define RADEON_FP_DETECT_STAT		(1 << 4)
#	define RADEON_FP_DETECT_STAT_ACK	(1 << 4)
#	define RADEON_CRTC2_VBLANK_STAT		(1 << 9)
#	define RADEON_CRTC2_VBLANK_STAT_ACK	(1 << 9)
#	define RADEON_FP2_DETECT_STAT		(1 << 10)
#	define RADEON_FP2_DETECT_STAT_ACK	(1 << 10)
#	define RADEON_SW_INT_FIRE		(1 << 26)
#	define RADEON_SW_INT_TEST		(1 << 25)
#	define RADEON_SW_INT_TEST_ACK		(1 << 25)
#define RADEON_GENENB                       0x03c3 /* VGA */
#define RADEON_GENFC_RD                     0x03ca /* VGA */
#define RADEON_GENFC_WT                     0x03da /* VGA, 0x03ba */
#define RADEON_GENMO_RD                     0x03cc /* VGA */
#define RADEON_GENMO_WT                     0x03c2 /* VGA */
#define RADEON_GENS0                        0x03c2 /* VGA */
#define RADEON_GENS1                        0x03da /* VGA, 0x03ba */
#define RADEON_GPIO_MONID                   0x0068 /* DDC interface via I2C */ /* DDC3 */
#define RADEON_GPIO_MONIDB                  0x006c
#define RADEON_GPIO_CRT2_DDC                0x006c
#define RADEON_GPIO_DVI_DDC                 0x0064 /* DDC2 */
#define RADEON_GPIO_VGA_DDC                 0x0060 /* DDC1 */
#       define RADEON_GPIO_A_0              (1 <<  0)
#       define RADEON_GPIO_A_1              (1 <<  1)
#       define RADEON_GPIO_Y_0              (1 <<  8)
#       define RADEON_GPIO_Y_1              (1 <<  9)
#       define RADEON_GPIO_Y_SHIFT_0        8
#       define RADEON_GPIO_Y_SHIFT_1        9
#       define RADEON_GPIO_EN_0             (1 << 16)
#       define RADEON_GPIO_EN_1             (1 << 17)
#       define RADEON_GPIO_MASK_0           (1 << 24) /*??*/
#       define RADEON_GPIO_MASK_1           (1 << 25) /*??*/
#define RADEON_GRPH8_DATA                   0x03cf /* VGA */
#define RADEON_GRPH8_IDX                    0x03ce /* VGA */
#define RADEON_GUI_SCRATCH_REG0             0x15e0
#define RADEON_GUI_SCRATCH_REG1             0x15e4
#define RADEON_GUI_SCRATCH_REG2             0x15e8
#define RADEON_GUI_SCRATCH_REG3             0x15ec
#define RADEON_GUI_SCRATCH_REG4             0x15f0
#define RADEON_GUI_SCRATCH_REG5             0x15f4

#define RADEON_HEADER                       0x0f0e /* PCI */
#define RADEON_HOST_DATA0                   0x17c0
#define RADEON_HOST_DATA1                   0x17c4
#define RADEON_HOST_DATA2                   0x17c8
#define RADEON_HOST_DATA3                   0x17cc
#define RADEON_HOST_DATA4                   0x17d0
#define RADEON_HOST_DATA5                   0x17d4
#define RADEON_HOST_DATA6                   0x17d8
#define RADEON_HOST_DATA7                   0x17dc
#define RADEON_HOST_DATA_LAST               0x17e0
#define RADEON_HOST_PATH_CNTL               0x0130
#	define RADEON_HP_LIN_RD_CACHE_DIS   (1 << 24)
#	define RADEON_HDP_READ_BUFFER_INVALIDATE   (1 << 27)
#       define RADEON_HDP_SOFT_RESET        (1 << 26)
#       define RADEON_HDP_APER_CNTL         (1 << 23)
#define RADEON_HTOTAL_CNTL                  0x0009 /* PLL */
#       define RADEON_HTOT_CNTL_VGA_EN      (1 << 28)
#define RADEON_HTOTAL2_CNTL                 0x002e /* PLL */

       /* Multimedia I2C bus */
#define RADEON_I2C_CNTL_0		    0x0090
#define RADEON_I2C_DONE                     (1 << 0)
#define RADEON_I2C_NACK                     (1 << 1)
#define RADEON_I2C_HALT                     (1 << 2)
#define RADEON_I2C_SOFT_RST                 (1 << 5)
#define RADEON_I2C_DRIVE_EN                 (1 << 6)
#define RADEON_I2C_DRIVE_SEL                (1 << 7)
#define RADEON_I2C_START                    (1 << 8)
#define RADEON_I2C_STOP                     (1 << 9)
#define RADEON_I2C_RECEIVE                  (1 << 10)
#define RADEON_I2C_ABORT                    (1 << 11)
#define RADEON_I2C_GO                       (1 << 12)
#define RADEON_I2C_PRESCALE_SHIFT           16
#define RADEON_I2C_CNTL_1                   0x0094
#define RADEON_I2C_DATA_COUNT_SHIFT         0
#define RADEON_I2C_ADDR_COUNT_SHIFT         4
#define RADEON_I2C_INTRA_BYTE_DELAY_SHIFT   8
#define RADEON_I2C_SEL                      (1 << 16)
#define RADEON_I2C_EN                       (1 << 17)
#define RADEON_I2C_TIME_LIMIT_SHIFT         24
#define RADEON_I2C_DATA			    0x0098

#define RADEON_DVI_I2C_CNTL_0		    0x02e0
#       define R200_DVI_I2C_PIN_SEL(x)      ((x) << 3)
#       define R200_SEL_DDC1                0 /* 0x60 - VGA_DDC */
#       define R200_SEL_DDC2                1 /* 0x64 - DVI_DDC */
#       define R200_SEL_DDC3                2 /* 0x68 - MONID_DDC */
#define RADEON_DVI_I2C_CNTL_1               0x02e4
#define RADEON_DVI_I2C_DATA		    0x02e8

#define RADEON_INTERRUPT_LINE               0x0f3c /* PCI */
#define RADEON_INTERRUPT_PIN                0x0f3d /* PCI */
#define RADEON_IO_BASE                      0x0f14 /* PCI */

#define RADEON_LATENCY                      0x0f0d /* PCI */
#define RADEON_LEAD_BRES_DEC                0x1608
#define RADEON_LEAD_BRES_LNTH               0x161c
#define RADEON_LEAD_BRES_LNTH_SUB           0x1624
#define RADEON_LVDS_GEN_CNTL                0x02d0
#       define RADEON_LVDS_ON               (1   <<  0)
#       define RADEON_LVDS_DISPLAY_DIS      (1   <<  1)
#       define RADEON_LVDS_PANEL_TYPE       (1   <<  2)
#       define RADEON_LVDS_PANEL_FORMAT     (1   <<  3)
#       define RADEON_LVDS_NO_FM            (0   <<  4)
#       define RADEON_LVDS_2_GREY           (1   <<  4)
#       define RADEON_LVDS_4_GREY           (2   <<  4)
#       define RADEON_LVDS_RST_FM           (1   <<  6)
#       define RADEON_LVDS_EN               (1   <<  7)
#       define RADEON_LVDS_BL_MOD_LEVEL_SHIFT 8
#       define RADEON_LVDS_BL_MOD_LEVEL_MASK (0xff << 8)
#       define RADEON_LVDS_BL_MOD_EN        (1   << 16)
#       define RADEON_LVDS_BL_CLK_SEL       (1   << 17)
#       define RADEON_LVDS_DIGON            (1   << 18)
#       define RADEON_LVDS_BLON             (1   << 19)
#       define RADEON_LVDS_FP_POL_LOW       (1   << 20)
#       define RADEON_LVDS_LP_POL_LOW       (1   << 21)
#       define RADEON_LVDS_DTM_POL_LOW      (1   << 22)
#       define RADEON_LVDS_SEL_CRTC2        (1   << 23)
#       define RADEON_LVDS_FPDI_EN          (1   << 27)
#       define RADEON_LVDS_HSYNC_DELAY_SHIFT        28
#define RADEON_LVDS_PLL_CNTL                0x02d4
#       define RADEON_HSYNC_DELAY_SHIFT     28
#       define RADEON_HSYNC_DELAY_MASK      (0xf << 28)
#       define RADEON_LVDS_PLL_EN           (1   << 16)
#       define RADEON_LVDS_PLL_RESET        (1   << 17)
#       define R300_LVDS_SRC_SEL_MASK       (3   << 18)
#       define R300_LVDS_SRC_SEL_CRTC1      (0   << 18)
#       define R300_LVDS_SRC_SEL_CRTC2      (1   << 18)
#       define R300_LVDS_SRC_SEL_RMX        (2   << 18)
#define RADEON_LVDS_SS_GEN_CNTL             0x02ec
#       define RADEON_LVDS_PWRSEQ_DELAY1_SHIFT     16
#       define RADEON_LVDS_PWRSEQ_DELAY2_SHIFT     20

#define RADEON_MAX_LATENCY                  0x0f3f /* PCI */
#define RADEON_DISPLAY_BASE_ADDR            0x23c
#define RADEON_DISPLAY2_BASE_ADDR           0x33c
#define RADEON_OV0_BASE_ADDR                0x43c
#define RADEON_NB_TOM                       0x15c
#define R300_MC_INIT_MISC_LAT_TIMER         0x180
#       define R300_MC_DISP0R_INIT_LAT_SHIFT 8
#       define R300_MC_DISP0R_INIT_LAT_MASK  0xf
#       define R300_MC_DISP1R_INIT_LAT_SHIFT 12
#       define R300_MC_DISP1R_INIT_LAT_MASK  0xf
#define RADEON_MCLK_CNTL                    0x0012 /* PLL */
#       define RADEON_MCLKA_SRC_SEL_MASK    0x7
#       define RADEON_FORCEON_MCLKA         (1 << 16)
#       define RADEON_FORCEON_MCLKB         (1 << 17)
#       define RADEON_FORCEON_YCLKA         (1 << 18)
#       define RADEON_FORCEON_YCLKB         (1 << 19)
#       define RADEON_FORCEON_MC            (1 << 20)
#       define RADEON_FORCEON_AIC           (1 << 21)
#       define R300_DISABLE_MC_MCLKA        (1 << 21)
#       define R300_DISABLE_MC_MCLKB        (1 << 21)
#define RADEON_MCLK_MISC                    0x001f /* PLL */
#       define RADEON_MC_MCLK_MAX_DYN_STOP_LAT (1 << 12)
#       define RADEON_IO_MCLK_MAX_DYN_STOP_LAT (1 << 13)
#       define RADEON_MC_MCLK_DYN_ENABLE    (1 << 14)
#       define RADEON_IO_MCLK_DYN_ENABLE    (1 << 15)
<<<<<<< HEAD
=======

>>>>>>> d4877cf2
#define RADEON_GPIOPAD_MASK                 0x0198
#define RADEON_GPIOPAD_A		    0x019c
#define RADEON_GPIOPAD_EN                   0x01a0
#define RADEON_GPIOPAD_Y                    0x01a4
<<<<<<< HEAD
#define RADEON_LCD_GPIO_MASK                0x01a0
#define RADEON_LCD_GPIO_Y_REG               0x01a4
#define RADEON_MDGPIO_A_REG                 0x01ac
#define RADEON_MDGPIO_EN_REG                0x01b0
#define RADEON_MDGPIO_MASK                  0x0198
#define RADEON_MDGPIO_Y_REG                 0x01b4
=======
#define RADEON_MDGPIO_MASK                  0x01a8
#define RADEON_MDGPIO_A                     0x01ac
#define RADEON_MDGPIO_EN                    0x01b0
#define RADEON_MDGPIO_Y                     0x01b4

>>>>>>> d4877cf2
#define RADEON_MEM_ADDR_CONFIG              0x0148
#define RADEON_MEM_BASE                     0x0f10 /* PCI */
#define RADEON_MEM_CNTL                     0x0140
#       define RADEON_MEM_NUM_CHANNELS_MASK 0x01
#       define RADEON_MEM_USE_B_CH_ONLY     (1 <<  1)
#       define RV100_HALF_MODE              (1 <<  3)
#       define R300_MEM_NUM_CHANNELS_MASK   0x03
#       define R300_MEM_USE_CD_CH_ONLY      (1 <<  2)
#define RADEON_MEM_TIMING_CNTL              0x0144 /* EXT_MEM_CNTL */
#define RADEON_MEM_INIT_LAT_TIMER           0x0154
#define RADEON_MEM_INTF_CNTL                0x014c
#define RADEON_MEM_SDRAM_MODE_REG           0x0158
#       define RADEON_SDRAM_MODE_MASK       0xffff0000
#       define RADEON_B3MEM_RESET_MASK      0x6fffffff
#       define RADEON_MEM_CFG_TYPE_DDR      (1 << 30)
#define RADEON_MEM_STR_CNTL                 0x0150
#       define RADEON_MEM_PWRUP_COMPL_A     (1 <<  0)
#       define RADEON_MEM_PWRUP_COMPL_B     (1 <<  1)
#       define R300_MEM_PWRUP_COMPL_C       (1 <<  2)
#       define R300_MEM_PWRUP_COMPL_D       (1 <<  3)
#       define RADEON_MEM_PWRUP_COMPLETE    0x03
#       define R300_MEM_PWRUP_COMPLETE      0x0f
#define RADEON_MC_STATUS                    0x0150
#       define RADEON_MC_IDLE               (1 << 2)
#       define R300_MC_IDLE                 (1 << 4)
#define RADEON_MEM_VGA_RP_SEL               0x003c
#define RADEON_MEM_VGA_WP_SEL               0x0038
#define RADEON_MIN_GRANT                    0x0f3e /* PCI */
#define RADEON_MM_DATA                      0x0004
#define RADEON_MM_INDEX                     0x0000
#	define RADEON_MM_APER		(1 << 31)
#define RADEON_MPLL_CNTL                    0x000e /* PLL */
#define RADEON_MPP_TB_CONFIG                0x01c0 /* ? */
#define RADEON_MPP_GP_CONFIG                0x01c8 /* ? */
#define RADEON_SEPROM_CNTL1                 0x01c0
#       define RADEON_SCK_PRESCALE_SHIFT    24
#       define RADEON_SCK_PRESCALE_MASK     (0xff << 24)
#define R300_MC_IND_INDEX                   0x01f8
#       define R300_MC_IND_ADDR_MASK        0x3f
#       define R300_MC_IND_WR_EN            (1 << 8)
#define R300_MC_IND_DATA                    0x01fc
#define R300_MC_READ_CNTL_AB                0x017c
#       define R300_MEM_RBS_POSITION_A_MASK 0x03
#define R300_MC_READ_CNTL_CD_mcind	    0x24
#       define R300_MEM_RBS_POSITION_C_MASK 0x03

#define RADEON_N_VIF_COUNT                  0x0248

#define RADEON_OV0_AUTO_FLIP_CNTL           0x0470
#       define  RADEON_OV0_AUTO_FLIP_CNTL_SOFT_BUF_NUM        0x00000007
#       define  RADEON_OV0_AUTO_FLIP_CNTL_SOFT_REPEAT_FIELD   0x00000008
#       define  RADEON_OV0_AUTO_FLIP_CNTL_SOFT_BUF_ODD        0x00000010
#       define  RADEON_OV0_AUTO_FLIP_CNTL_IGNORE_REPEAT_FIELD 0x00000020
#       define  RADEON_OV0_AUTO_FLIP_CNTL_SOFT_EOF_TOGGLE     0x00000040
#       define  RADEON_OV0_AUTO_FLIP_CNTL_VID_PORT_SELECT     0x00000300
#       define  RADEON_OV0_AUTO_FLIP_CNTL_P1_FIRST_LINE_EVEN  0x00010000
#       define  RADEON_OV0_AUTO_FLIP_CNTL_SHIFT_EVEN_DOWN     0x00040000
#       define  RADEON_OV0_AUTO_FLIP_CNTL_SHIFT_ODD_DOWN      0x00080000
#       define  RADEON_OV0_AUTO_FLIP_CNTL_FIELD_POL_SOURCE    0x00800000

#define RADEON_OV0_COLOUR_CNTL              0x04E0
#define RADEON_OV0_DEINTERLACE_PATTERN      0x0474
#define RADEON_OV0_EXCLUSIVE_HORZ           0x0408
#       define  RADEON_EXCL_HORZ_START_MASK        0x000000ff
#       define  RADEON_EXCL_HORZ_END_MASK          0x0000ff00
#       define  RADEON_EXCL_HORZ_BACK_PORCH_MASK   0x00ff0000
#       define  RADEON_EXCL_HORZ_EXCLUSIVE_EN      0x80000000
#define RADEON_OV0_EXCLUSIVE_VERT           0x040C
#       define  RADEON_EXCL_VERT_START_MASK        0x000003ff
#       define  RADEON_EXCL_VERT_END_MASK          0x03ff0000
#define RADEON_OV0_FILTER_CNTL              0x04A0
#       define RADEON_FILTER_PROGRAMMABLE_COEF            0x0
#       define RADEON_FILTER_HC_COEF_HORZ_Y               0x1
#       define RADEON_FILTER_HC_COEF_HORZ_UV              0x2
#       define RADEON_FILTER_HC_COEF_VERT_Y               0x4
#       define RADEON_FILTER_HC_COEF_VERT_UV              0x8
#       define RADEON_FILTER_HARDCODED_COEF               0xf
#       define RADEON_FILTER_COEF_MASK                    0xf

#define RADEON_OV0_FOUR_TAP_COEF_0          0x04B0
#define RADEON_OV0_FOUR_TAP_COEF_1          0x04B4
#define RADEON_OV0_FOUR_TAP_COEF_2          0x04B8
#define RADEON_OV0_FOUR_TAP_COEF_3          0x04BC
#define RADEON_OV0_FOUR_TAP_COEF_4          0x04C0
#define RADEON_OV0_FLAG_CNTL                0x04DC
#define RADEON_OV0_GAMMA_000_00F            0x0d40
#define RADEON_OV0_GAMMA_010_01F            0x0d44
#define RADEON_OV0_GAMMA_020_03F            0x0d48
#define RADEON_OV0_GAMMA_040_07F            0x0d4c
#define RADEON_OV0_GAMMA_080_0BF            0x0e00
#define RADEON_OV0_GAMMA_0C0_0FF            0x0e04
#define RADEON_OV0_GAMMA_100_13F            0x0e08
#define RADEON_OV0_GAMMA_140_17F            0x0e0c
#define RADEON_OV0_GAMMA_180_1BF            0x0e10
#define RADEON_OV0_GAMMA_1C0_1FF            0x0e14
#define RADEON_OV0_GAMMA_200_23F            0x0e18
#define RADEON_OV0_GAMMA_240_27F            0x0e1c
#define RADEON_OV0_GAMMA_280_2BF            0x0e20
#define RADEON_OV0_GAMMA_2C0_2FF            0x0e24
#define RADEON_OV0_GAMMA_300_33F            0x0e28
#define RADEON_OV0_GAMMA_340_37F            0x0e2c
#define RADEON_OV0_GAMMA_380_3BF            0x0d50
#define RADEON_OV0_GAMMA_3C0_3FF            0x0d54
#define RADEON_OV0_GRAPHICS_KEY_CLR_LOW     0x04EC
#define RADEON_OV0_GRAPHICS_KEY_CLR_HIGH    0x04F0
#define RADEON_OV0_H_INC                    0x0480
#define RADEON_OV0_KEY_CNTL                 0x04F4
#       define  RADEON_VIDEO_KEY_FN_MASK    0x00000003L
#       define  RADEON_VIDEO_KEY_FN_FALSE   0x00000000L
#       define  RADEON_VIDEO_KEY_FN_TRUE    0x00000001L
#       define  RADEON_VIDEO_KEY_FN_EQ      0x00000002L
#       define  RADEON_VIDEO_KEY_FN_NE      0x00000003L
#       define  RADEON_GRAPHIC_KEY_FN_MASK  0x00000030L
#       define  RADEON_GRAPHIC_KEY_FN_FALSE 0x00000000L
#       define  RADEON_GRAPHIC_KEY_FN_TRUE  0x00000010L
#       define  RADEON_GRAPHIC_KEY_FN_EQ    0x00000020L
#       define  RADEON_GRAPHIC_KEY_FN_NE    0x00000030L
#       define  RADEON_CMP_MIX_MASK         0x00000100L
#       define  RADEON_CMP_MIX_OR           0x00000000L
#       define  RADEON_CMP_MIX_AND          0x00000100L
#define RADEON_OV0_LIN_TRANS_A              0x0d20
#define RADEON_OV0_LIN_TRANS_B              0x0d24
#define RADEON_OV0_LIN_TRANS_C              0x0d28
#define RADEON_OV0_LIN_TRANS_D              0x0d2c
#define RADEON_OV0_LIN_TRANS_E              0x0d30
#define RADEON_OV0_LIN_TRANS_F              0x0d34
#define RADEON_OV0_P1_BLANK_LINES_AT_TOP    0x0430
#       define  RADEON_P1_BLNK_LN_AT_TOP_M1_MASK   0x00000fffL
#       define  RADEON_P1_ACTIVE_LINES_M1          0x0fff0000L
#define RADEON_OV0_P1_H_ACCUM_INIT          0x0488
#define RADEON_OV0_P1_V_ACCUM_INIT          0x0428
#       define  RADEON_OV0_P1_MAX_LN_IN_PER_LN_OUT 0x00000003L
#       define  RADEON_OV0_P1_V_ACCUM_INIT_MASK    0x01ff8000L
#define RADEON_OV0_P1_X_START_END           0x0494
#define RADEON_OV0_P2_X_START_END           0x0498
#define RADEON_OV0_P23_BLANK_LINES_AT_TOP   0x0434
#       define  RADEON_P23_BLNK_LN_AT_TOP_M1_MASK  0x000007ffL
#       define  RADEON_P23_ACTIVE_LINES_M1         0x07ff0000L
#define RADEON_OV0_P23_H_ACCUM_INIT         0x048C
#define RADEON_OV0_P23_V_ACCUM_INIT         0x042C
#define RADEON_OV0_P3_X_START_END           0x049C
#define RADEON_OV0_REG_LOAD_CNTL            0x0410
#       define  RADEON_REG_LD_CTL_LOCK                 0x00000001L
#       define  RADEON_REG_LD_CTL_VBLANK_DURING_LOCK   0x00000002L
#       define  RADEON_REG_LD_CTL_STALL_GUI_UNTIL_FLIP 0x00000004L
#       define  RADEON_REG_LD_CTL_LOCK_READBACK        0x00000008L
#       define  RADEON_REG_LD_CTL_FLIP_READBACK        0x00000010L
#define RADEON_OV0_SCALE_CNTL               0x0420
#       define  RADEON_SCALER_HORZ_PICK_NEAREST    0x00000004L
#       define  RADEON_SCALER_VERT_PICK_NEAREST    0x00000008L
#       define  RADEON_SCALER_SIGNED_UV            0x00000010L
#       define  RADEON_SCALER_GAMMA_SEL_MASK       0x00000060L
#       define  RADEON_SCALER_GAMMA_SEL_BRIGHT     0x00000000L
#       define  RADEON_SCALER_GAMMA_SEL_G22        0x00000020L
#       define  RADEON_SCALER_GAMMA_SEL_G18        0x00000040L
#       define  RADEON_SCALER_GAMMA_SEL_G14        0x00000060L
#       define  RADEON_SCALER_COMCORE_SHIFT_UP_ONE 0x00000080L
#       define  RADEON_SCALER_SURFAC_FORMAT        0x00000f00L
#       define  RADEON_SCALER_SOURCE_15BPP         0x00000300L
#       define  RADEON_SCALER_SOURCE_16BPP         0x00000400L
#       define  RADEON_SCALER_SOURCE_32BPP         0x00000600L
#       define  RADEON_SCALER_SOURCE_YUV9          0x00000900L
#       define  RADEON_SCALER_SOURCE_YUV12         0x00000A00L
#       define  RADEON_SCALER_SOURCE_VYUY422       0x00000B00L
#       define  RADEON_SCALER_SOURCE_YVYU422       0x00000C00L
#       define  RADEON_SCALER_ADAPTIVE_DEINT       0x00001000L
#       define  RADEON_SCALER_TEMPORAL_DEINT       0x00002000L
#       define  RADEON_SCALER_CRTC_SEL             0x00004000L
#       define  RADEON_SCALER_SMART_SWITCH         0x00008000L
#       define  RADEON_SCALER_BURST_PER_PLANE      0x007F0000L
#       define  RADEON_SCALER_DOUBLE_BUFFER        0x01000000L
#       define  RADEON_SCALER_DIS_LIMIT            0x08000000L
#       define  RADEON_SCALER_LIN_TRANS_BYPASS     0x10000000L
#       define  RADEON_SCALER_INT_EMU              0x20000000L
#       define  RADEON_SCALER_ENABLE               0x40000000L
#       define  RADEON_SCALER_SOFT_RESET           0x80000000L
#define RADEON_OV0_STEP_BY                  0x0484
#define RADEON_OV0_TEST                     0x04F8
#define RADEON_OV0_V_INC                    0x0424
#define RADEON_OV0_VID_BUF_PITCH0_VALUE     0x0460
#define RADEON_OV0_VID_BUF_PITCH1_VALUE     0x0464
#define RADEON_OV0_VID_BUF0_BASE_ADRS       0x0440
#       define  RADEON_VIF_BUF0_PITCH_SEL          0x00000001L
#       define  RADEON_VIF_BUF0_TILE_ADRS          0x00000002L
#       define  RADEON_VIF_BUF0_BASE_ADRS_MASK     0x03fffff0L
#       define  RADEON_VIF_BUF0_1ST_LINE_LSBS_MASK 0x48000000L
#define RADEON_OV0_VID_BUF1_BASE_ADRS       0x0444
#       define  RADEON_VIF_BUF1_PITCH_SEL          0x00000001L
#       define  RADEON_VIF_BUF1_TILE_ADRS          0x00000002L
#       define  RADEON_VIF_BUF1_BASE_ADRS_MASK     0x03fffff0L
#       define  RADEON_VIF_BUF1_1ST_LINE_LSBS_MASK 0x48000000L
#define RADEON_OV0_VID_BUF2_BASE_ADRS       0x0448
#       define  RADEON_VIF_BUF2_PITCH_SEL          0x00000001L
#       define  RADEON_VIF_BUF2_TILE_ADRS          0x00000002L
#       define  RADEON_VIF_BUF2_BASE_ADRS_MASK     0x03fffff0L
#       define  RADEON_VIF_BUF2_1ST_LINE_LSBS_MASK 0x48000000L
#define RADEON_OV0_VID_BUF3_BASE_ADRS       0x044C
#define RADEON_OV0_VID_BUF4_BASE_ADRS       0x0450
#define RADEON_OV0_VID_BUF5_BASE_ADRS       0x0454
#define RADEON_OV0_VIDEO_KEY_CLR_HIGH       0x04E8
#define RADEON_OV0_VIDEO_KEY_CLR_LOW        0x04E4
#define RADEON_OV0_Y_X_START                0x0400
#define RADEON_OV0_Y_X_END                  0x0404
#define RADEON_OV1_Y_X_START                0x0600
#define RADEON_OV1_Y_X_END                  0x0604
#define RADEON_OVR_CLR                      0x0230
#define RADEON_OVR_WID_LEFT_RIGHT           0x0234
#define RADEON_OVR_WID_TOP_BOTTOM           0x0238
#define RADEON_OVR2_CLR                     0x0330
#define RADEON_OVR2_WID_LEFT_RIGHT          0x0334
#define RADEON_OVR2_WID_TOP_BOTTOM          0x0338

/* first capture unit */

#define RADEON_CAP0_BUF0_OFFSET           0x0920
#define RADEON_CAP0_BUF1_OFFSET           0x0924
#define RADEON_CAP0_BUF0_EVEN_OFFSET      0x0928
#define RADEON_CAP0_BUF1_EVEN_OFFSET      0x092C

#define RADEON_CAP0_BUF_PITCH             0x0930
#define RADEON_CAP0_V_WINDOW              0x0934
#define RADEON_CAP0_H_WINDOW              0x0938
#define RADEON_CAP0_VBI0_OFFSET           0x093C
#define RADEON_CAP0_VBI1_OFFSET           0x0940
#define RADEON_CAP0_VBI_V_WINDOW          0x0944
#define RADEON_CAP0_VBI_H_WINDOW          0x0948
#define RADEON_CAP0_PORT_MODE_CNTL        0x094C
#define RADEON_CAP0_TRIG_CNTL             0x0950
#define RADEON_CAP0_DEBUG                 0x0954
#define RADEON_CAP0_CONFIG                0x0958
#       define RADEON_CAP0_CONFIG_CONTINUOS          0x00000001
#       define RADEON_CAP0_CONFIG_START_FIELD_EVEN   0x00000002
#       define RADEON_CAP0_CONFIG_START_BUF_GET      0x00000004
#       define RADEON_CAP0_CONFIG_START_BUF_SET      0x00000008
#       define RADEON_CAP0_CONFIG_BUF_TYPE_ALT       0x00000010
#       define RADEON_CAP0_CONFIG_BUF_TYPE_FRAME     0x00000020
#       define RADEON_CAP0_CONFIG_ONESHOT_MODE_FRAME 0x00000040
#       define RADEON_CAP0_CONFIG_BUF_MODE_DOUBLE    0x00000080
#       define RADEON_CAP0_CONFIG_BUF_MODE_TRIPLE    0x00000100
#       define RADEON_CAP0_CONFIG_MIRROR_EN          0x00000200
#       define RADEON_CAP0_CONFIG_ONESHOT_MIRROR_EN  0x00000400
#       define RADEON_CAP0_CONFIG_VIDEO_SIGNED_UV    0x00000800
#       define RADEON_CAP0_CONFIG_ANC_DECODE_EN      0x00001000
#       define RADEON_CAP0_CONFIG_VBI_EN             0x00002000
#       define RADEON_CAP0_CONFIG_SOFT_PULL_DOWN_EN  0x00004000
#       define RADEON_CAP0_CONFIG_VIP_EXTEND_FLAG_EN 0x00008000
#       define RADEON_CAP0_CONFIG_FAKE_FIELD_EN      0x00010000
#       define RADEON_CAP0_CONFIG_ODD_ONE_MORE_LINE  0x00020000
#       define RADEON_CAP0_CONFIG_EVEN_ONE_MORE_LINE 0x00040000
#       define RADEON_CAP0_CONFIG_HORZ_DIVIDE_2      0x00080000
#       define RADEON_CAP0_CONFIG_HORZ_DIVIDE_4      0x00100000
#       define RADEON_CAP0_CONFIG_VERT_DIVIDE_2      0x00200000
#       define RADEON_CAP0_CONFIG_VERT_DIVIDE_4      0x00400000
#       define RADEON_CAP0_CONFIG_FORMAT_BROOKTREE   0x00000000
#       define RADEON_CAP0_CONFIG_FORMAT_CCIR656     0x00800000
#       define RADEON_CAP0_CONFIG_FORMAT_ZV          0x01000000
#       define RADEON_CAP0_CONFIG_FORMAT_VIP         0x01800000
#       define RADEON_CAP0_CONFIG_FORMAT_TRANSPORT   0x02000000
#       define RADEON_CAP0_CONFIG_HORZ_DECIMATOR     0x04000000
#       define RADEON_CAP0_CONFIG_VIDEO_IN_YVYU422   0x00000000
#       define RADEON_CAP0_CONFIG_VIDEO_IN_VYUY422   0x20000000
#       define RADEON_CAP0_CONFIG_VBI_DIVIDE_2       0x40000000
#       define RADEON_CAP0_CONFIG_VBI_DIVIDE_4       0x80000000
#define RADEON_CAP0_ANC_ODD_OFFSET        0x095C
#define RADEON_CAP0_ANC_EVEN_OFFSET       0x0960
#define RADEON_CAP0_ANC_H_WINDOW          0x0964
#define RADEON_CAP0_VIDEO_SYNC_TEST       0x0968
#define RADEON_CAP0_ONESHOT_BUF_OFFSET    0x096C
#define RADEON_CAP0_BUF_STATUS            0x0970
/* #define RADEON_CAP0_DWNSC_XRATIO       0x0978 */
/* #define RADEON_CAP0_XSHARPNESS                 0x097C */
#define RADEON_CAP0_VBI2_OFFSET           0x0980
#define RADEON_CAP0_VBI3_OFFSET           0x0984
#define RADEON_CAP0_ANC2_OFFSET           0x0988
#define RADEON_CAP0_ANC3_OFFSET           0x098C
#define RADEON_VID_BUFFER_CONTROL         0x0900

/* second capture unit */

#define RADEON_CAP1_BUF0_OFFSET           0x0990
#define RADEON_CAP1_BUF1_OFFSET           0x0994
#define RADEON_CAP1_BUF0_EVEN_OFFSET      0x0998
#define RADEON_CAP1_BUF1_EVEN_OFFSET      0x099C

#define RADEON_CAP1_BUF_PITCH             0x09A0
#define RADEON_CAP1_V_WINDOW              0x09A4
#define RADEON_CAP1_H_WINDOW              0x09A8
#define RADEON_CAP1_VBI_ODD_OFFSET        0x09AC
#define RADEON_CAP1_VBI_EVEN_OFFSET       0x09B0
#define RADEON_CAP1_VBI_V_WINDOW                  0x09B4
#define RADEON_CAP1_VBI_H_WINDOW                  0x09B8
#define RADEON_CAP1_PORT_MODE_CNTL        0x09BC
#define RADEON_CAP1_TRIG_CNTL             0x09C0
#define RADEON_CAP1_DEBUG                         0x09C4
#define RADEON_CAP1_CONFIG                0x09C8
#define RADEON_CAP1_ANC_ODD_OFFSET        0x09CC
#define RADEON_CAP1_ANC_EVEN_OFFSET       0x09D0
#define RADEON_CAP1_ANC_H_WINDOW                  0x09D4
#define RADEON_CAP1_VIDEO_SYNC_TEST       0x09D8
#define RADEON_CAP1_ONESHOT_BUF_OFFSET    0x09DC
#define RADEON_CAP1_BUF_STATUS            0x09E0
#define RADEON_CAP1_DWNSC_XRATIO                  0x09E8
#define RADEON_CAP1_XSHARPNESS            0x09EC

/* misc multimedia registers */

#define RADEON_IDCT_RUNS                  0x1F80
#define RADEON_IDCT_LEVELS                0x1F84
#define RADEON_IDCT_CONTROL               0x1FBC
#define RADEON_IDCT_AUTH_CONTROL          0x1F88
#define RADEON_IDCT_AUTH                  0x1F8C

#define RADEON_P2PLL_CNTL                   0x002a /* P2PLL */
#       define RADEON_P2PLL_RESET                (1 <<  0)
#       define RADEON_P2PLL_SLEEP                (1 <<  1)
#       define RADEON_P2PLL_PVG_MASK             (7 << 11)
#       define RADEON_P2PLL_PVG_SHIFT            11
#       define RADEON_P2PLL_ATOMIC_UPDATE_EN     (1 << 16)
#       define RADEON_P2PLL_VGA_ATOMIC_UPDATE_EN (1 << 17)
#       define RADEON_P2PLL_ATOMIC_UPDATE_VSYNC  (1 << 18)
#define RADEON_P2PLL_DIV_0                  0x002c
#       define RADEON_P2PLL_FB0_DIV_MASK    0x07ff
#       define RADEON_P2PLL_POST0_DIV_MASK  0x00070000
#define RADEON_P2PLL_REF_DIV                0x002B /* PLL */
#       define RADEON_P2PLL_REF_DIV_MASK    0x03ff
#       define RADEON_P2PLL_ATOMIC_UPDATE_R (1 << 15) /* same as _W */
#       define RADEON_P2PLL_ATOMIC_UPDATE_W (1 << 15) /* same as _R */
#       define R300_PPLL_REF_DIV_ACC_MASK   (0x3ff << 18)
#       define R300_PPLL_REF_DIV_ACC_SHIFT  18
#define RADEON_PALETTE_DATA                 0x00b4
#define RADEON_PALETTE_30_DATA              0x00b8
#define RADEON_PALETTE_INDEX                0x00b0
#define RADEON_PCI_GART_PAGE                0x017c
#define RADEON_PIXCLKS_CNTL                 0x002d
#       define RADEON_PIX2CLK_SRC_SEL_MASK     0x03
#       define RADEON_PIX2CLK_SRC_SEL_CPUCLK   0x00
#       define RADEON_PIX2CLK_SRC_SEL_PSCANCLK 0x01
#       define RADEON_PIX2CLK_SRC_SEL_BYTECLK  0x02
#       define RADEON_PIX2CLK_SRC_SEL_P2PLLCLK 0x03
#       define RADEON_PIX2CLK_ALWAYS_ONb       (1<<6)
#       define RADEON_PIX2CLK_DAC_ALWAYS_ONb   (1<<7)
#       define RADEON_PIXCLK_TV_SRC_SEL        (1 << 8)
#       define RADEON_DISP_TVOUT_PIXCLK_TV_ALWAYS_ONb (1 << 9)
#       define R300_DVOCLK_ALWAYS_ONb          (1 << 10)
#       define RADEON_PIXCLK_BLEND_ALWAYS_ONb  (1 << 11)
#       define RADEON_PIXCLK_GV_ALWAYS_ONb     (1 << 12)
#       define RADEON_PIXCLK_DIG_TMDS_ALWAYS_ONb (1 << 13)
#       define R300_PIXCLK_DVO_ALWAYS_ONb      (1 << 13)
#       define RADEON_PIXCLK_LVDS_ALWAYS_ONb   (1 << 14)
#       define RADEON_PIXCLK_TMDS_ALWAYS_ONb   (1 << 15)
#       define R300_PIXCLK_TRANS_ALWAYS_ONb    (1 << 16)
#       define R300_PIXCLK_TVO_ALWAYS_ONb      (1 << 17)
#       define R300_P2G2CLK_ALWAYS_ONb         (1 << 18)
#       define R300_P2G2CLK_DAC_ALWAYS_ONb     (1 << 19)
#       define R300_DISP_DAC_PIXCLK_DAC2_BLANK_OFF (1 << 23)
#define RADEON_PLANE_3D_MASK_C              0x1d44
#define RADEON_PLL_TEST_CNTL                0x0013 /* PLL */
#       define RADEON_PLL_MASK_READ_B          (1 << 9)
#define RADEON_PMI_CAP_ID                   0x0f5c /* PCI */
#define RADEON_PMI_DATA                     0x0f63 /* PCI */
#define RADEON_PMI_NXT_CAP_PTR              0x0f5d /* PCI */
#define RADEON_PMI_PMC_REG                  0x0f5e /* PCI */
#define RADEON_PMI_PMCSR_REG                0x0f60 /* PCI */
#define RADEON_PMI_REGISTER                 0x0f5c /* PCI */
#define RADEON_PPLL_CNTL                    0x0002 /* PLL */
#       define RADEON_PPLL_RESET                (1 <<  0)
#       define RADEON_PPLL_SLEEP                (1 <<  1)
#       define RADEON_PPLL_PVG_MASK             (7 << 11)
#       define RADEON_PPLL_PVG_SHIFT            11
#       define RADEON_PPLL_ATOMIC_UPDATE_EN     (1 << 16)
#       define RADEON_PPLL_VGA_ATOMIC_UPDATE_EN (1 << 17)
#       define RADEON_PPLL_ATOMIC_UPDATE_VSYNC  (1 << 18)
#define RADEON_PPLL_DIV_0                   0x0004 /* PLL */
#define RADEON_PPLL_DIV_1                   0x0005 /* PLL */
#define RADEON_PPLL_DIV_2                   0x0006 /* PLL */
#define RADEON_PPLL_DIV_3                   0x0007 /* PLL */
#       define RADEON_PPLL_FB3_DIV_MASK     0x07ff
#       define RADEON_PPLL_POST3_DIV_MASK   0x00070000
#define RADEON_PPLL_REF_DIV                 0x0003 /* PLL */
#       define RADEON_PPLL_REF_DIV_MASK     0x03ff
#       define RADEON_PPLL_ATOMIC_UPDATE_R  (1 << 15) /* same as _W */
#       define RADEON_PPLL_ATOMIC_UPDATE_W  (1 << 15) /* same as _R */
#define RADEON_PWR_MNGMT_CNTL_STATUS        0x0f60 /* PCI */

#define RADEON_RBBM_GUICNTL                 0x172c
#       define RADEON_HOST_DATA_SWAP_NONE   (0 << 0)
#       define RADEON_HOST_DATA_SWAP_16BIT  (1 << 0)
#       define RADEON_HOST_DATA_SWAP_32BIT  (2 << 0)
#       define RADEON_HOST_DATA_SWAP_HDW    (3 << 0)
#define RADEON_RBBM_SOFT_RESET              0x00f0
#       define RADEON_SOFT_RESET_CP         (1 <<  0)
#       define RADEON_SOFT_RESET_HI         (1 <<  1)
#       define RADEON_SOFT_RESET_SE         (1 <<  2)
#       define RADEON_SOFT_RESET_RE         (1 <<  3)
#       define RADEON_SOFT_RESET_PP         (1 <<  4)
#       define RADEON_SOFT_RESET_E2         (1 <<  5)
#       define RADEON_SOFT_RESET_RB         (1 <<  6)
#       define RADEON_SOFT_RESET_HDP        (1 <<  7)
#define RADEON_RBBM_STATUS                  0x0e40
#       define RADEON_RBBM_FIFOCNT_MASK     0x007f
#       define RADEON_RBBM_ACTIVE           (1 << 31)
#define RADEON_RB2D_DSTCACHE_CTLSTAT        0x342c
#       define RADEON_RB2D_DC_FLUSH         (3 << 0)
#       define RADEON_RB2D_DC_FREE          (3 << 2)
#       define RADEON_RB2D_DC_FLUSH_ALL     0xf
#       define RADEON_RB2D_DC_BUSY          (1 << 31)
#define RADEON_RB2D_DSTCACHE_MODE           0x3428
#define RADEON_DSTCACHE_CTLSTAT             0x1714

#define RADEON_RB3D_ZCACHE_MODE             0x3250
#define RADEON_RB3D_ZCACHE_CTLSTAT          0x3254
#       define RADEON_RB3D_ZC_FLUSH_ALL     0x5
#define RADEON_RB3D_DSTCACHE_MODE           0x3258
# define RADEON_RB3D_DC_CACHE_ENABLE            (0)
# define RADEON_RB3D_DC_2D_CACHE_DISABLE        (1)
# define RADEON_RB3D_DC_3D_CACHE_DISABLE        (2)
# define RADEON_RB3D_DC_CACHE_DISABLE           (3)
# define RADEON_RB3D_DC_2D_CACHE_LINESIZE_128   (1 << 2)
# define RADEON_RB3D_DC_3D_CACHE_LINESIZE_128   (2 << 2)
# define RADEON_RB3D_DC_2D_CACHE_AUTOFLUSH      (1 << 8)
# define RADEON_RB3D_DC_3D_CACHE_AUTOFLUSH      (2 << 8)
# define R200_RB3D_DC_2D_CACHE_AUTOFREE         (1 << 10)
# define R200_RB3D_DC_3D_CACHE_AUTOFREE         (2 << 10)
# define RADEON_RB3D_DC_FORCE_RMW               (1 << 16)
# define RADEON_RB3D_DC_DISABLE_RI_FILL         (1 << 24)
# define RADEON_RB3D_DC_DISABLE_RI_READ         (1 << 25)

#define RADEON_RB3D_DSTCACHE_CTLSTAT            0x325C
# define RADEON_RB3D_DC_FLUSH                   (3 << 0)
# define RADEON_RB3D_DC_FREE                    (3 << 2)
# define RADEON_RB3D_DC_FLUSH_ALL               0xf
# define RADEON_RB3D_DC_BUSY                    (1 << 31)

#define RADEON_REG_BASE                     0x0f18 /* PCI */
#define RADEON_REGPROG_INF                  0x0f09 /* PCI */
#define RADEON_REVISION_ID                  0x0f08 /* PCI */

#define RADEON_SC_BOTTOM                    0x164c
#define RADEON_SC_BOTTOM_RIGHT              0x16f0
#define RADEON_SC_BOTTOM_RIGHT_C            0x1c8c
#define RADEON_SC_LEFT                      0x1640
#define RADEON_SC_RIGHT                     0x1644
#define RADEON_SC_TOP                       0x1648
#define RADEON_SC_TOP_LEFT                  0x16ec
#define RADEON_SC_TOP_LEFT_C                0x1c88
#       define RADEON_SC_SIGN_MASK_LO       0x8000
#       define RADEON_SC_SIGN_MASK_HI       0x80000000
#define RADEON_M_SPLL_REF_FB_DIV            0x000a /* PLL */
#	define RADEON_M_SPLL_REF_DIV_SHIFT  0
#	define RADEON_M_SPLL_REF_DIV_MASK   0xff
#	define RADEON_MPLL_FB_DIV_SHIFT     8
#	define RADEON_MPLL_FB_DIV_MASK      0xff
#	define RADEON_SPLL_FB_DIV_SHIFT     16
#	define RADEON_SPLL_FB_DIV_MASK      0xff
#define RADEON_SPLL_CNTL                    0x000c /* PLL */
#       define RADEON_SPLL_SLEEP            (1 << 0)
#       define RADEON_SPLL_RESET            (1 << 1)
#       define RADEON_SPLL_PCP_MASK         0x7
#       define RADEON_SPLL_PCP_SHIFT        8
#       define RADEON_SPLL_PVG_MASK         0x7
#       define RADEON_SPLL_PVG_SHIFT        11
#       define RADEON_SPLL_PDC_MASK         0x3
#       define RADEON_SPLL_PDC_SHIFT        14
#define RADEON_SCLK_CNTL                    0x000d /* PLL */
#       define RADEON_SCLK_SRC_SEL_MASK     0x0007
#       define RADEON_DYN_STOP_LAT_MASK     0x00007ff8
#       define RADEON_CP_MAX_DYN_STOP_LAT   0x0008
#       define RADEON_SCLK_FORCEON_MASK     0xffff8000
#       define RADEON_SCLK_FORCE_DISP2      (1<<15)
#       define RADEON_SCLK_FORCE_CP         (1<<16)
#       define RADEON_SCLK_FORCE_HDP        (1<<17)
#       define RADEON_SCLK_FORCE_DISP1      (1<<18)
#       define RADEON_SCLK_FORCE_TOP        (1<<19)
#       define RADEON_SCLK_FORCE_E2         (1<<20)
#       define RADEON_SCLK_FORCE_SE         (1<<21)
#       define RADEON_SCLK_FORCE_IDCT       (1<<22)
#       define RADEON_SCLK_FORCE_VIP        (1<<23)
#       define RADEON_SCLK_FORCE_RE         (1<<24)
#       define RADEON_SCLK_FORCE_PB         (1<<25)
#       define RADEON_SCLK_FORCE_TAM        (1<<26)
#       define RADEON_SCLK_FORCE_TDM        (1<<27)
#       define RADEON_SCLK_FORCE_RB         (1<<28)
#       define RADEON_SCLK_FORCE_TV_SCLK    (1<<29)
#       define RADEON_SCLK_FORCE_SUBPIC     (1<<30)
#       define RADEON_SCLK_FORCE_OV0        (1<<31)
#       define R300_SCLK_FORCE_VAP          (1<<21)
#       define R300_SCLK_FORCE_SR           (1<<25)
#       define R300_SCLK_FORCE_PX           (1<<26)
#       define R300_SCLK_FORCE_TX           (1<<27)
#       define R300_SCLK_FORCE_US           (1<<28)
#       define R300_SCLK_FORCE_SU           (1<<30)
#define R300_SCLK_CNTL2                     0x1e   /* PLL */
#       define R300_SCLK_TCL_MAX_DYN_STOP_LAT (1<<10)
#       define R300_SCLK_GA_MAX_DYN_STOP_LAT  (1<<11)
#       define R300_SCLK_CBA_MAX_DYN_STOP_LAT (1<<12)
#       define R300_SCLK_FORCE_TCL          (1<<13)
#       define R300_SCLK_FORCE_CBA          (1<<14)
#       define R300_SCLK_FORCE_GA           (1<<15)
#define RADEON_SCLK_MORE_CNTL               0x0035 /* PLL */
#       define RADEON_SCLK_MORE_MAX_DYN_STOP_LAT 0x0007
#       define RADEON_SCLK_MORE_FORCEON     0x0700
#define RADEON_SDRAM_MODE_REG               0x0158
#define RADEON_SEQ8_DATA                    0x03c5 /* VGA */
#define RADEON_SEQ8_IDX                     0x03c4 /* VGA */
#define RADEON_SNAPSHOT_F_COUNT             0x0244
#define RADEON_SNAPSHOT_VH_COUNTS           0x0240
#define RADEON_SNAPSHOT_VIF_COUNT           0x024c
#define RADEON_SRC_OFFSET                   0x15ac
#define RADEON_SRC_PITCH                    0x15b0
#define RADEON_SRC_PITCH_OFFSET             0x1428
#define RADEON_SRC_SC_BOTTOM                0x165c
#define RADEON_SRC_SC_BOTTOM_RIGHT          0x16f4
#define RADEON_SRC_SC_RIGHT                 0x1654
#define RADEON_SRC_X                        0x1414
#define RADEON_SRC_X_Y                      0x1590
#define RADEON_SRC_Y                        0x1418
#define RADEON_SRC_Y_X                      0x1434
#define RADEON_STATUS                       0x0f06 /* PCI */
#define RADEON_SUBPIC_CNTL                  0x0540 /* ? */
#define RADEON_SUB_CLASS                    0x0f0a /* PCI */
#define RADEON_SURFACE_CNTL                 0x0b00
#       define RADEON_SURF_TRANSLATION_DIS  (1 << 8)
#       define RADEON_NONSURF_AP0_SWP_16BPP (1 << 20)
#       define RADEON_NONSURF_AP0_SWP_32BPP (1 << 21)
#       define RADEON_NONSURF_AP1_SWP_16BPP (1 << 22)
#       define RADEON_NONSURF_AP1_SWP_32BPP (1 << 23)
#define RADEON_SURFACE0_INFO                0x0b0c
#       define RADEON_SURF_TILE_COLOR_MACRO (0 << 16)
#       define RADEON_SURF_TILE_COLOR_BOTH  (1 << 16)
#       define RADEON_SURF_TILE_DEPTH_32BPP (2 << 16)
#       define RADEON_SURF_TILE_DEPTH_16BPP (3 << 16)
#       define R200_SURF_TILE_NONE          (0 << 16)
#       define R200_SURF_TILE_COLOR_MACRO   (1 << 16)
#       define R200_SURF_TILE_COLOR_MICRO   (2 << 16)
#       define R200_SURF_TILE_COLOR_BOTH    (3 << 16)
#       define R200_SURF_TILE_DEPTH_32BPP   (4 << 16)
#       define R200_SURF_TILE_DEPTH_16BPP   (5 << 16)
#       define R300_SURF_TILE_NONE          (0 << 16)
#       define R300_SURF_TILE_COLOR_MACRO   (1 << 16)
#       define R300_SURF_TILE_DEPTH_32BPP   (2 << 16)
#       define RADEON_SURF_AP0_SWP_16BPP    (1 << 20)
#       define RADEON_SURF_AP0_SWP_32BPP    (1 << 21)
#       define RADEON_SURF_AP1_SWP_16BPP    (1 << 22)
#       define RADEON_SURF_AP1_SWP_32BPP    (1 << 23)
#define RADEON_SURFACE0_LOWER_BOUND         0x0b04
#define RADEON_SURFACE0_UPPER_BOUND         0x0b08
#define RADEON_SURFACE1_INFO                0x0b1c
#define RADEON_SURFACE1_LOWER_BOUND         0x0b14
#define RADEON_SURFACE1_UPPER_BOUND         0x0b18
#define RADEON_SURFACE2_INFO                0x0b2c
#define RADEON_SURFACE2_LOWER_BOUND         0x0b24
#define RADEON_SURFACE2_UPPER_BOUND         0x0b28
#define RADEON_SURFACE3_INFO                0x0b3c
#define RADEON_SURFACE3_LOWER_BOUND         0x0b34
#define RADEON_SURFACE3_UPPER_BOUND         0x0b38
#define RADEON_SURFACE4_INFO                0x0b4c
#define RADEON_SURFACE4_LOWER_BOUND         0x0b44
#define RADEON_SURFACE4_UPPER_BOUND         0x0b48
#define RADEON_SURFACE5_INFO                0x0b5c
#define RADEON_SURFACE5_LOWER_BOUND         0x0b54
#define RADEON_SURFACE5_UPPER_BOUND         0x0b58
#define RADEON_SURFACE6_INFO                0x0b6c
#define RADEON_SURFACE6_LOWER_BOUND         0x0b64
#define RADEON_SURFACE6_UPPER_BOUND         0x0b68
#define RADEON_SURFACE7_INFO                0x0b7c
#define RADEON_SURFACE7_LOWER_BOUND         0x0b74
#define RADEON_SURFACE7_UPPER_BOUND         0x0b78
#define RADEON_SW_SEMAPHORE                 0x013c

#define RADEON_TEST_DEBUG_CNTL              0x0120
#define RADEON_TEST_DEBUG_CNTL__TEST_DEBUG_OUT_EN 0x00000001

#define RADEON_TEST_DEBUG_MUX               0x0124
#define RADEON_TEST_DEBUG_OUT               0x012c
#define RADEON_TMDS_PLL_CNTL                0x02a8
#define RADEON_TMDS_TRANSMITTER_CNTL        0x02a4
#       define RADEON_TMDS_TRANSMITTER_PLLEN  1
#       define RADEON_TMDS_TRANSMITTER_PLLRST 2
#define RADEON_TRAIL_BRES_DEC               0x1614
#define RADEON_TRAIL_BRES_ERR               0x160c
#define RADEON_TRAIL_BRES_INC               0x1610
#define RADEON_TRAIL_X                      0x1618
#define RADEON_TRAIL_X_SUB                  0x1620

#define RADEON_VCLK_ECP_CNTL                0x0008 /* PLL */
#       define RADEON_VCLK_SRC_SEL_MASK     0x03
#       define RADEON_VCLK_SRC_SEL_CPUCLK   0x00
#       define RADEON_VCLK_SRC_SEL_PSCANCLK 0x01
#       define RADEON_VCLK_SRC_SEL_BYTECLK  0x02
#       define RADEON_VCLK_SRC_SEL_PPLLCLK  0x03
#       define RADEON_PIXCLK_ALWAYS_ONb     (1<<6)
#       define RADEON_PIXCLK_DAC_ALWAYS_ONb (1<<7)
#       define R300_DISP_DAC_PIXCLK_DAC_BLANK_OFF (1<<23)

#define RADEON_VENDOR_ID                    0x0f00 /* PCI */
#define RADEON_VGA_DDA_CONFIG               0x02e8
#define RADEON_VGA_DDA_ON_OFF               0x02ec
#define RADEON_VID_BUFFER_CONTROL           0x0900
#define RADEON_VIDEOMUX_CNTL                0x0190

/* VIP bus */
#define RADEON_VIPH_CH0_DATA                0x0c00
#define RADEON_VIPH_CH1_DATA                0x0c04
#define RADEON_VIPH_CH2_DATA                0x0c08
#define RADEON_VIPH_CH3_DATA                0x0c0c
#define RADEON_VIPH_CH0_ADDR                0x0c10
#define RADEON_VIPH_CH1_ADDR                0x0c14
#define RADEON_VIPH_CH2_ADDR                0x0c18
#define RADEON_VIPH_CH3_ADDR                0x0c1c
#define RADEON_VIPH_CH0_SBCNT               0x0c20
#define RADEON_VIPH_CH1_SBCNT               0x0c24
#define RADEON_VIPH_CH2_SBCNT               0x0c28
#define RADEON_VIPH_CH3_SBCNT               0x0c2c
#define RADEON_VIPH_CH0_ABCNT               0x0c30
#define RADEON_VIPH_CH1_ABCNT               0x0c34
#define RADEON_VIPH_CH2_ABCNT               0x0c38
#define RADEON_VIPH_CH3_ABCNT               0x0c3c
#define RADEON_VIPH_CONTROL                 0x0c40
#       define RADEON_VIP_BUSY 0
#       define RADEON_VIP_IDLE 1
#       define RADEON_VIP_RESET 2
#       define RADEON_VIPH_EN               (1 << 21)
#define RADEON_VIPH_DV_LAT                  0x0c44
#define RADEON_VIPH_BM_CHUNK                0x0c48
#define RADEON_VIPH_DV_INT                  0x0c4c
#define RADEON_VIPH_TIMEOUT_STAT            0x0c50
#define RADEON_VIPH_TIMEOUT_STAT__VIPH_REG_STAT 0x00000010
#define RADEON_VIPH_TIMEOUT_STAT__VIPH_REG_AK   0x00000010
#define RADEON_VIPH_TIMEOUT_STAT__VIPH_REGR_DIS 0x01000000

#define RADEON_VIPH_REG_DATA                0x0084
#define RADEON_VIPH_REG_ADDR                0x0080


#define RADEON_WAIT_UNTIL                   0x1720
#       define RADEON_WAIT_CRTC_PFLIP       (1 << 0)
#       define RADEON_WAIT_RE_CRTC_VLINE    (1 << 1)
#       define RADEON_WAIT_FE_CRTC_VLINE    (1 << 2)
#       define RADEON_WAIT_CRTC_VLINE       (1 << 3)
#       define RADEON_WAIT_DMA_VID_IDLE     (1 << 8)
#       define RADEON_WAIT_DMA_GUI_IDLE     (1 << 9)
#       define RADEON_WAIT_CMDFIFO          (1 << 10) /* wait for CMDFIFO_ENTRIES */
#       define RADEON_WAIT_OV0_FLIP         (1 << 11)
#       define RADEON_WAIT_AGP_FLUSH        (1 << 13)
#       define RADEON_WAIT_2D_IDLE          (1 << 14)
#       define RADEON_WAIT_3D_IDLE          (1 << 15)
#       define RADEON_WAIT_2D_IDLECLEAN     (1 << 16)
#       define RADEON_WAIT_3D_IDLECLEAN     (1 << 17)
#       define RADEON_WAIT_HOST_IDLECLEAN   (1 << 18)
#       define RADEON_CMDFIFO_ENTRIES_SHIFT 10
#       define RADEON_CMDFIFO_ENTRIES_MASK  0x7f
#       define RADEON_WAIT_VAP_IDLE         (1 << 28)
#       define RADEON_WAIT_BOTH_CRTC_PFLIP  (1 << 30)
#       define RADEON_ENG_DISPLAY_SELECT_CRTC0    (0 << 31)
#       define RADEON_ENG_DISPLAY_SELECT_CRTC1    (1 << 31)

#define RADEON_X_MPLL_REF_FB_DIV            0x000a /* PLL */
#define RADEON_XCLK_CNTL                    0x000d /* PLL */
#define RADEON_XDLL_CNTL                    0x000c /* PLL */
#define RADEON_XPLL_CNTL                    0x000b /* PLL */



				/* Registers for 3D/TCL */
#define RADEON_PP_BORDER_COLOR_0            0x1d40
#define RADEON_PP_BORDER_COLOR_1            0x1d44
#define RADEON_PP_BORDER_COLOR_2            0x1d48
#define RADEON_PP_CNTL                      0x1c38
#       define RADEON_STIPPLE_ENABLE        (1 <<  0)
#       define RADEON_SCISSOR_ENABLE        (1 <<  1)
#       define RADEON_PATTERN_ENABLE        (1 <<  2)
#       define RADEON_SHADOW_ENABLE         (1 <<  3)
#       define RADEON_TEX_ENABLE_MASK       (0xf << 4)
#       define RADEON_TEX_0_ENABLE          (1 <<  4)
#       define RADEON_TEX_1_ENABLE          (1 <<  5)
#       define RADEON_TEX_2_ENABLE          (1 <<  6)
#       define RADEON_TEX_3_ENABLE          (1 <<  7)
#       define RADEON_TEX_BLEND_ENABLE_MASK (0xf << 12)
#       define RADEON_TEX_BLEND_0_ENABLE    (1 << 12)
#       define RADEON_TEX_BLEND_1_ENABLE    (1 << 13)
#       define RADEON_TEX_BLEND_2_ENABLE    (1 << 14)
#       define RADEON_TEX_BLEND_3_ENABLE    (1 << 15)
#       define RADEON_PLANAR_YUV_ENABLE     (1 << 20)
#       define RADEON_SPECULAR_ENABLE       (1 << 21)
#       define RADEON_FOG_ENABLE            (1 << 22)
#       define RADEON_ALPHA_TEST_ENABLE     (1 << 23)
#       define RADEON_ANTI_ALIAS_NONE       (0 << 24)
#       define RADEON_ANTI_ALIAS_LINE       (1 << 24)
#       define RADEON_ANTI_ALIAS_POLY       (2 << 24)
#       define RADEON_ANTI_ALIAS_LINE_POLY  (3 << 24)
#       define RADEON_BUMP_MAP_ENABLE       (1 << 26)
#       define RADEON_BUMPED_MAP_T0         (0 << 27)
#       define RADEON_BUMPED_MAP_T1         (1 << 27)
#       define RADEON_BUMPED_MAP_T2         (2 << 27)
#       define RADEON_TEX_3D_ENABLE_0       (1 << 29)
#       define RADEON_TEX_3D_ENABLE_1       (1 << 30)
#       define RADEON_MC_ENABLE             (1 << 31)
#define RADEON_PP_FOG_COLOR                 0x1c18
#       define RADEON_FOG_COLOR_MASK        0x00ffffff
#       define RADEON_FOG_VERTEX            (0 << 24)
#       define RADEON_FOG_TABLE             (1 << 24)
#       define RADEON_FOG_USE_DEPTH         (0 << 25)
#       define RADEON_FOG_USE_DIFFUSE_ALPHA (2 << 25)
#       define RADEON_FOG_USE_SPEC_ALPHA    (3 << 25)
#define RADEON_PP_LUM_MATRIX                0x1d00
#define RADEON_PP_MISC                      0x1c14
#       define RADEON_REF_ALPHA_MASK        0x000000ff
#       define RADEON_ALPHA_TEST_FAIL       (0 << 8)
#       define RADEON_ALPHA_TEST_LESS       (1 << 8)
#       define RADEON_ALPHA_TEST_LEQUAL     (2 << 8)
#       define RADEON_ALPHA_TEST_EQUAL      (3 << 8)
#       define RADEON_ALPHA_TEST_GEQUAL     (4 << 8)
#       define RADEON_ALPHA_TEST_GREATER    (5 << 8)
#       define RADEON_ALPHA_TEST_NEQUAL     (6 << 8)
#       define RADEON_ALPHA_TEST_PASS       (7 << 8)
#       define RADEON_ALPHA_TEST_OP_MASK    (7 << 8)
#       define RADEON_CHROMA_FUNC_FAIL      (0 << 16)
#       define RADEON_CHROMA_FUNC_PASS      (1 << 16)
#       define RADEON_CHROMA_FUNC_NEQUAL    (2 << 16)
#       define RADEON_CHROMA_FUNC_EQUAL     (3 << 16)
#       define RADEON_CHROMA_KEY_NEAREST    (0 << 18)
#       define RADEON_CHROMA_KEY_ZERO       (1 << 18)
#       define RADEON_SHADOW_ID_AUTO_INC    (1 << 20)
#       define RADEON_SHADOW_FUNC_EQUAL     (0 << 21)
#       define RADEON_SHADOW_FUNC_NEQUAL    (1 << 21)
#       define RADEON_SHADOW_PASS_1         (0 << 22)
#       define RADEON_SHADOW_PASS_2         (1 << 22)
#       define RADEON_RIGHT_HAND_CUBE_D3D   (0 << 24)
#       define RADEON_RIGHT_HAND_CUBE_OGL   (1 << 24)
#define RADEON_PP_ROT_MATRIX_0              0x1d58
#define RADEON_PP_ROT_MATRIX_1              0x1d5c
#define RADEON_PP_TXFILTER_0                0x1c54
#define RADEON_PP_TXFILTER_1                0x1c6c
#define RADEON_PP_TXFILTER_2                0x1c84
#       define RADEON_MAG_FILTER_NEAREST                   (0  <<  0)
#       define RADEON_MAG_FILTER_LINEAR                    (1  <<  0)
#       define RADEON_MAG_FILTER_MASK                      (1  <<  0)
#       define RADEON_MIN_FILTER_NEAREST                   (0  <<  1)
#       define RADEON_MIN_FILTER_LINEAR                    (1  <<  1)
#       define RADEON_MIN_FILTER_NEAREST_MIP_NEAREST       (2  <<  1)
#       define RADEON_MIN_FILTER_NEAREST_MIP_LINEAR        (3  <<  1)
#       define RADEON_MIN_FILTER_LINEAR_MIP_NEAREST        (6  <<  1)
#       define RADEON_MIN_FILTER_LINEAR_MIP_LINEAR         (7  <<  1)
#       define RADEON_MIN_FILTER_ANISO_NEAREST             (8  <<  1)
#       define RADEON_MIN_FILTER_ANISO_LINEAR              (9  <<  1)
#       define RADEON_MIN_FILTER_ANISO_NEAREST_MIP_NEAREST (10 <<  1)
#       define RADEON_MIN_FILTER_ANISO_NEAREST_MIP_LINEAR  (11 <<  1)
#       define RADEON_MIN_FILTER_MASK                      (15 <<  1)
#       define RADEON_MAX_ANISO_1_TO_1                     (0  <<  5)
#       define RADEON_MAX_ANISO_2_TO_1                     (1  <<  5)
#       define RADEON_MAX_ANISO_4_TO_1                     (2  <<  5)
#       define RADEON_MAX_ANISO_8_TO_1                     (3  <<  5)
#       define RADEON_MAX_ANISO_16_TO_1                    (4  <<  5)
#       define RADEON_MAX_ANISO_MASK                       (7  <<  5)
#       define RADEON_LOD_BIAS_MASK                        (0xff <<  8)
#       define RADEON_LOD_BIAS_SHIFT                       8
#       define RADEON_MAX_MIP_LEVEL_MASK                   (0x0f << 16)
#       define RADEON_MAX_MIP_LEVEL_SHIFT                  16
#       define RADEON_YUV_TO_RGB                           (1  << 20)
#       define RADEON_YUV_TEMPERATURE_COOL                 (0  << 21)
#       define RADEON_YUV_TEMPERATURE_HOT                  (1  << 21)
#       define RADEON_YUV_TEMPERATURE_MASK                 (1  << 21)
#       define RADEON_WRAPEN_S                             (1  << 22)
#       define RADEON_CLAMP_S_WRAP                         (0  << 23)
#       define RADEON_CLAMP_S_MIRROR                       (1  << 23)
#       define RADEON_CLAMP_S_CLAMP_LAST                   (2  << 23)
#       define RADEON_CLAMP_S_MIRROR_CLAMP_LAST            (3  << 23)
#       define RADEON_CLAMP_S_CLAMP_BORDER                 (4  << 23)
#       define RADEON_CLAMP_S_MIRROR_CLAMP_BORDER          (5  << 23)
#       define RADEON_CLAMP_S_CLAMP_GL                     (6  << 23)
#       define RADEON_CLAMP_S_MIRROR_CLAMP_GL              (7  << 23)
#       define RADEON_CLAMP_S_MASK                         (7  << 23)
#       define RADEON_WRAPEN_T                             (1  << 26)
#       define RADEON_CLAMP_T_WRAP                         (0  << 27)
#       define RADEON_CLAMP_T_MIRROR                       (1  << 27)
#       define RADEON_CLAMP_T_CLAMP_LAST                   (2  << 27)
#       define RADEON_CLAMP_T_MIRROR_CLAMP_LAST            (3  << 27)
#       define RADEON_CLAMP_T_CLAMP_BORDER                 (4  << 27)
#       define RADEON_CLAMP_T_MIRROR_CLAMP_BORDER          (5  << 27)
#       define RADEON_CLAMP_T_CLAMP_GL                     (6  << 27)
#       define RADEON_CLAMP_T_MIRROR_CLAMP_GL              (7  << 27)
#       define RADEON_CLAMP_T_MASK                         (7  << 27)
#       define RADEON_BORDER_MODE_OGL                      (0  << 31)
#       define RADEON_BORDER_MODE_D3D                      (1  << 31)
#define RADEON_PP_TXFORMAT_0                0x1c58
#define RADEON_PP_TXFORMAT_1                0x1c70
#define RADEON_PP_TXFORMAT_2                0x1c88
#       define RADEON_TXFORMAT_I8                 (0  <<  0)
#       define RADEON_TXFORMAT_AI88               (1  <<  0)
#       define RADEON_TXFORMAT_RGB332             (2  <<  0)
#       define RADEON_TXFORMAT_ARGB1555           (3  <<  0)
#       define RADEON_TXFORMAT_RGB565             (4  <<  0)
#       define RADEON_TXFORMAT_ARGB4444           (5  <<  0)
#       define RADEON_TXFORMAT_ARGB8888           (6  <<  0)
#       define RADEON_TXFORMAT_RGBA8888           (7  <<  0)
#       define RADEON_TXFORMAT_Y8                 (8  <<  0)
#       define RADEON_TXFORMAT_VYUY422            (10 <<  0)
#       define RADEON_TXFORMAT_YVYU422            (11 <<  0)
#       define RADEON_TXFORMAT_DXT1               (12 <<  0)
#       define RADEON_TXFORMAT_DXT23              (14 <<  0)
#       define RADEON_TXFORMAT_DXT45              (15 <<  0)
#	define RADEON_TXFORMAT_SHADOW16           (16 <<  0)
#	define RADEON_TXFORMAT_SHADOW32           (17 <<  0)
#       define RADEON_TXFORMAT_DUDV88             (18 <<  0)
#       define RADEON_TXFORMAT_LDUDV655           (19 <<  0)
#       define RADEON_TXFORMAT_LDUDUV8888         (20 <<  0)
#       define RADEON_TXFORMAT_FORMAT_MASK        (31 <<  0)
#       define RADEON_TXFORMAT_FORMAT_SHIFT       0
#       define RADEON_TXFORMAT_APPLE_YUV_MODE     (1  <<  5)
#       define RADEON_TXFORMAT_ALPHA_IN_MAP       (1  <<  6)
#       define RADEON_TXFORMAT_NON_POWER2         (1  <<  7)
#       define RADEON_TXFORMAT_WIDTH_MASK         (15 <<  8)
#       define RADEON_TXFORMAT_WIDTH_SHIFT        8
#       define RADEON_TXFORMAT_HEIGHT_MASK        (15 << 12)
#       define RADEON_TXFORMAT_HEIGHT_SHIFT       12
#       define RADEON_TXFORMAT_F5_WIDTH_MASK      (15 << 16)
#       define RADEON_TXFORMAT_F5_WIDTH_SHIFT     16
#       define RADEON_TXFORMAT_F5_HEIGHT_MASK     (15 << 20)
#       define RADEON_TXFORMAT_F5_HEIGHT_SHIFT    20
#       define RADEON_TXFORMAT_ST_ROUTE_STQ0      (0  << 24)
#       define RADEON_TXFORMAT_ST_ROUTE_MASK      (3  << 24)
#       define RADEON_TXFORMAT_ST_ROUTE_STQ1      (1  << 24)
#       define RADEON_TXFORMAT_ST_ROUTE_STQ2      (2  << 24)
#       define RADEON_TXFORMAT_ENDIAN_NO_SWAP     (0  << 26)
#       define RADEON_TXFORMAT_ENDIAN_16BPP_SWAP  (1  << 26)
#       define RADEON_TXFORMAT_ENDIAN_32BPP_SWAP  (2  << 26)
#       define RADEON_TXFORMAT_ENDIAN_HALFDW_SWAP (3  << 26)
#       define RADEON_TXFORMAT_ALPHA_MASK_ENABLE  (1  << 28)
#       define RADEON_TXFORMAT_CHROMA_KEY_ENABLE  (1  << 29)
#       define RADEON_TXFORMAT_CUBIC_MAP_ENABLE   (1  << 30)
#       define RADEON_TXFORMAT_PERSPECTIVE_ENABLE (1  << 31)
#define RADEON_PP_CUBIC_FACES_0             0x1d24
#define RADEON_PP_CUBIC_FACES_1             0x1d28
#define RADEON_PP_CUBIC_FACES_2             0x1d2c
#       define RADEON_FACE_WIDTH_1_SHIFT          0
#       define RADEON_FACE_HEIGHT_1_SHIFT         4
#       define RADEON_FACE_WIDTH_1_MASK           (0xf << 0)
#       define RADEON_FACE_HEIGHT_1_MASK          (0xf << 4)
#       define RADEON_FACE_WIDTH_2_SHIFT          8
#       define RADEON_FACE_HEIGHT_2_SHIFT         12
#       define RADEON_FACE_WIDTH_2_MASK           (0xf << 8)
#       define RADEON_FACE_HEIGHT_2_MASK          (0xf << 12)
#       define RADEON_FACE_WIDTH_3_SHIFT          16
#       define RADEON_FACE_HEIGHT_3_SHIFT         20
#       define RADEON_FACE_WIDTH_3_MASK           (0xf << 16)
#       define RADEON_FACE_HEIGHT_3_MASK          (0xf << 20)
#       define RADEON_FACE_WIDTH_4_SHIFT          24
#       define RADEON_FACE_HEIGHT_4_SHIFT         28
#       define RADEON_FACE_WIDTH_4_MASK           (0xf << 24)
#       define RADEON_FACE_HEIGHT_4_MASK          (0xf << 28)

#define RADEON_PP_TXOFFSET_0                0x1c5c
#define RADEON_PP_TXOFFSET_1                0x1c74
#define RADEON_PP_TXOFFSET_2                0x1c8c
#       define RADEON_TXO_ENDIAN_NO_SWAP     (0 << 0)
#       define RADEON_TXO_ENDIAN_BYTE_SWAP   (1 << 0)
#       define RADEON_TXO_ENDIAN_WORD_SWAP   (2 << 0)
#       define RADEON_TXO_ENDIAN_HALFDW_SWAP (3 << 0)
#       define RADEON_TXO_MACRO_LINEAR       (0 << 2)
#       define RADEON_TXO_MACRO_TILE         (1 << 2)
#       define RADEON_TXO_MICRO_LINEAR       (0 << 3)
#       define RADEON_TXO_MICRO_TILE_X2      (1 << 3)
#       define RADEON_TXO_MICRO_TILE_OPT     (2 << 3)
#       define RADEON_TXO_OFFSET_MASK        0xffffffe0
#       define RADEON_TXO_OFFSET_SHIFT       5

#define RADEON_PP_CUBIC_OFFSET_T0_0         0x1dd0  /* bits [31:5] */
#define RADEON_PP_CUBIC_OFFSET_T0_1         0x1dd4
#define RADEON_PP_CUBIC_OFFSET_T0_2         0x1dd8
#define RADEON_PP_CUBIC_OFFSET_T0_3         0x1ddc
#define RADEON_PP_CUBIC_OFFSET_T0_4         0x1de0
#define RADEON_PP_CUBIC_OFFSET_T1_0         0x1e00
#define RADEON_PP_CUBIC_OFFSET_T1_1         0x1e04
#define RADEON_PP_CUBIC_OFFSET_T1_2         0x1e08
#define RADEON_PP_CUBIC_OFFSET_T1_3         0x1e0c
#define RADEON_PP_CUBIC_OFFSET_T1_4         0x1e10
#define RADEON_PP_CUBIC_OFFSET_T2_0         0x1e14
#define RADEON_PP_CUBIC_OFFSET_T2_1         0x1e18
#define RADEON_PP_CUBIC_OFFSET_T2_2         0x1e1c
#define RADEON_PP_CUBIC_OFFSET_T2_3         0x1e20
#define RADEON_PP_CUBIC_OFFSET_T2_4         0x1e24

#define RADEON_PP_TEX_SIZE_0                0x1d04  /* NPOT */
#define RADEON_PP_TEX_SIZE_1                0x1d0c
#define RADEON_PP_TEX_SIZE_2                0x1d14
#       define RADEON_TEX_USIZE_MASK        (0x7ff << 0)
#       define RADEON_TEX_USIZE_SHIFT       0
#       define RADEON_TEX_VSIZE_MASK        (0x7ff << 16)
#       define RADEON_TEX_VSIZE_SHIFT       16
#       define RADEON_SIGNED_RGB_MASK       (1 << 30)
#       define RADEON_SIGNED_RGB_SHIFT      30
#       define RADEON_SIGNED_ALPHA_MASK     (1 << 31)
#       define RADEON_SIGNED_ALPHA_SHIFT    31
#define RADEON_PP_TEX_PITCH_0               0x1d08  /* NPOT */
#define RADEON_PP_TEX_PITCH_1               0x1d10  /* NPOT */
#define RADEON_PP_TEX_PITCH_2               0x1d18  /* NPOT */
/* note: bits 13-5: 32 byte aligned stride of texture map */

#define RADEON_PP_TXCBLEND_0                0x1c60
#define RADEON_PP_TXCBLEND_1                0x1c78
#define RADEON_PP_TXCBLEND_2                0x1c90
#       define RADEON_COLOR_ARG_A_SHIFT          0
#       define RADEON_COLOR_ARG_A_MASK           (0x1f << 0)
#       define RADEON_COLOR_ARG_A_ZERO           (0    << 0)
#       define RADEON_COLOR_ARG_A_CURRENT_COLOR  (2    << 0)
#       define RADEON_COLOR_ARG_A_CURRENT_ALPHA  (3    << 0)
#       define RADEON_COLOR_ARG_A_DIFFUSE_COLOR  (4    << 0)
#       define RADEON_COLOR_ARG_A_DIFFUSE_ALPHA  (5    << 0)
#       define RADEON_COLOR_ARG_A_SPECULAR_COLOR (6    << 0)
#       define RADEON_COLOR_ARG_A_SPECULAR_ALPHA (7    << 0)
#       define RADEON_COLOR_ARG_A_TFACTOR_COLOR  (8    << 0)
#       define RADEON_COLOR_ARG_A_TFACTOR_ALPHA  (9    << 0)
#       define RADEON_COLOR_ARG_A_T0_COLOR       (10   << 0)
#       define RADEON_COLOR_ARG_A_T0_ALPHA       (11   << 0)
#       define RADEON_COLOR_ARG_A_T1_COLOR       (12   << 0)
#       define RADEON_COLOR_ARG_A_T1_ALPHA       (13   << 0)
#       define RADEON_COLOR_ARG_A_T2_COLOR       (14   << 0)
#       define RADEON_COLOR_ARG_A_T2_ALPHA       (15   << 0)
#       define RADEON_COLOR_ARG_A_T3_COLOR       (16   << 0)
#       define RADEON_COLOR_ARG_A_T3_ALPHA       (17   << 0)
#       define RADEON_COLOR_ARG_B_SHIFT          5
#       define RADEON_COLOR_ARG_B_MASK           (0x1f << 5)
#       define RADEON_COLOR_ARG_B_ZERO           (0    << 5)
#       define RADEON_COLOR_ARG_B_CURRENT_COLOR  (2    << 5)
#       define RADEON_COLOR_ARG_B_CURRENT_ALPHA  (3    << 5)
#       define RADEON_COLOR_ARG_B_DIFFUSE_COLOR  (4    << 5)
#       define RADEON_COLOR_ARG_B_DIFFUSE_ALPHA  (5    << 5)
#       define RADEON_COLOR_ARG_B_SPECULAR_COLOR (6    << 5)
#       define RADEON_COLOR_ARG_B_SPECULAR_ALPHA (7    << 5)
#       define RADEON_COLOR_ARG_B_TFACTOR_COLOR  (8    << 5)
#       define RADEON_COLOR_ARG_B_TFACTOR_ALPHA  (9    << 5)
#       define RADEON_COLOR_ARG_B_T0_COLOR       (10   << 5)
#       define RADEON_COLOR_ARG_B_T0_ALPHA       (11   << 5)
#       define RADEON_COLOR_ARG_B_T1_COLOR       (12   << 5)
#       define RADEON_COLOR_ARG_B_T1_ALPHA       (13   << 5)
#       define RADEON_COLOR_ARG_B_T2_COLOR       (14   << 5)
#       define RADEON_COLOR_ARG_B_T2_ALPHA       (15   << 5)
#       define RADEON_COLOR_ARG_B_T3_COLOR       (16   << 5)
#       define RADEON_COLOR_ARG_B_T3_ALPHA       (17   << 5)
#       define RADEON_COLOR_ARG_C_SHIFT          10
#       define RADEON_COLOR_ARG_C_MASK           (0x1f << 10)
#       define RADEON_COLOR_ARG_C_ZERO           (0    << 10)
#       define RADEON_COLOR_ARG_C_CURRENT_COLOR  (2    << 10)
#       define RADEON_COLOR_ARG_C_CURRENT_ALPHA  (3    << 10)
#       define RADEON_COLOR_ARG_C_DIFFUSE_COLOR  (4    << 10)
#       define RADEON_COLOR_ARG_C_DIFFUSE_ALPHA  (5    << 10)
#       define RADEON_COLOR_ARG_C_SPECULAR_COLOR (6    << 10)
#       define RADEON_COLOR_ARG_C_SPECULAR_ALPHA (7    << 10)
#       define RADEON_COLOR_ARG_C_TFACTOR_COLOR  (8    << 10)
#       define RADEON_COLOR_ARG_C_TFACTOR_ALPHA  (9    << 10)
#       define RADEON_COLOR_ARG_C_T0_COLOR       (10   << 10)
#       define RADEON_COLOR_ARG_C_T0_ALPHA       (11   << 10)
#       define RADEON_COLOR_ARG_C_T1_COLOR       (12   << 10)
#       define RADEON_COLOR_ARG_C_T1_ALPHA       (13   << 10)
#       define RADEON_COLOR_ARG_C_T2_COLOR       (14   << 10)
#       define RADEON_COLOR_ARG_C_T2_ALPHA       (15   << 10)
#       define RADEON_COLOR_ARG_C_T3_COLOR       (16   << 10)
#       define RADEON_COLOR_ARG_C_T3_ALPHA       (17   << 10)
#       define RADEON_COMP_ARG_A                 (1 << 15)
#       define RADEON_COMP_ARG_A_SHIFT           15
#       define RADEON_COMP_ARG_B                 (1 << 16)
#       define RADEON_COMP_ARG_B_SHIFT           16
#       define RADEON_COMP_ARG_C                 (1 << 17)
#       define RADEON_COMP_ARG_C_SHIFT           17
#       define RADEON_BLEND_CTL_MASK             (7 << 18)
#       define RADEON_BLEND_CTL_ADD              (0 << 18)
#       define RADEON_BLEND_CTL_SUBTRACT         (1 << 18)
#       define RADEON_BLEND_CTL_ADDSIGNED        (2 << 18)
#       define RADEON_BLEND_CTL_BLEND            (3 << 18)
#       define RADEON_BLEND_CTL_DOT3             (4 << 18)
#       define RADEON_SCALE_SHIFT                21
#       define RADEON_SCALE_MASK                 (3 << 21)
#       define RADEON_SCALE_1X                   (0 << 21)
#       define RADEON_SCALE_2X                   (1 << 21)
#       define RADEON_SCALE_4X                   (2 << 21)
#       define RADEON_CLAMP_TX                   (1 << 23)
#       define RADEON_T0_EQ_TCUR                 (1 << 24)
#       define RADEON_T1_EQ_TCUR                 (1 << 25)
#       define RADEON_T2_EQ_TCUR                 (1 << 26)
#       define RADEON_T3_EQ_TCUR                 (1 << 27)
#       define RADEON_COLOR_ARG_MASK             0x1f
#       define RADEON_COMP_ARG_SHIFT             15
#define RADEON_PP_TXABLEND_0                0x1c64
#define RADEON_PP_TXABLEND_1                0x1c7c
#define RADEON_PP_TXABLEND_2                0x1c94
#       define RADEON_ALPHA_ARG_A_SHIFT          0
#       define RADEON_ALPHA_ARG_A_MASK           (0xf << 0)
#       define RADEON_ALPHA_ARG_A_ZERO           (0   << 0)
#       define RADEON_ALPHA_ARG_A_CURRENT_ALPHA  (1   << 0)
#       define RADEON_ALPHA_ARG_A_DIFFUSE_ALPHA  (2   << 0)
#       define RADEON_ALPHA_ARG_A_SPECULAR_ALPHA (3   << 0)
#       define RADEON_ALPHA_ARG_A_TFACTOR_ALPHA  (4   << 0)
#       define RADEON_ALPHA_ARG_A_T0_ALPHA       (5   << 0)
#       define RADEON_ALPHA_ARG_A_T1_ALPHA       (6   << 0)
#       define RADEON_ALPHA_ARG_A_T2_ALPHA       (7   << 0)
#       define RADEON_ALPHA_ARG_A_T3_ALPHA       (8   << 0)
#       define RADEON_ALPHA_ARG_B_SHIFT          4
#       define RADEON_ALPHA_ARG_B_MASK           (0xf << 4)
#       define RADEON_ALPHA_ARG_B_ZERO           (0   << 4)
#       define RADEON_ALPHA_ARG_B_CURRENT_ALPHA  (1   << 4)
#       define RADEON_ALPHA_ARG_B_DIFFUSE_ALPHA  (2   << 4)
#       define RADEON_ALPHA_ARG_B_SPECULAR_ALPHA (3   << 4)
#       define RADEON_ALPHA_ARG_B_TFACTOR_ALPHA  (4   << 4)
#       define RADEON_ALPHA_ARG_B_T0_ALPHA       (5   << 4)
#       define RADEON_ALPHA_ARG_B_T1_ALPHA       (6   << 4)
#       define RADEON_ALPHA_ARG_B_T2_ALPHA       (7   << 4)
#       define RADEON_ALPHA_ARG_B_T3_ALPHA       (8   << 4)
#       define RADEON_ALPHA_ARG_C_SHIFT          8
#       define RADEON_ALPHA_ARG_C_MASK           (0xf << 8)
#       define RADEON_ALPHA_ARG_C_ZERO           (0   << 8)
#       define RADEON_ALPHA_ARG_C_CURRENT_ALPHA  (1   << 8)
#       define RADEON_ALPHA_ARG_C_DIFFUSE_ALPHA  (2   << 8)
#       define RADEON_ALPHA_ARG_C_SPECULAR_ALPHA (3   << 8)
#       define RADEON_ALPHA_ARG_C_TFACTOR_ALPHA  (4   << 8)
#       define RADEON_ALPHA_ARG_C_T0_ALPHA       (5   << 8)
#       define RADEON_ALPHA_ARG_C_T1_ALPHA       (6   << 8)
#       define RADEON_ALPHA_ARG_C_T2_ALPHA       (7   << 8)
#       define RADEON_ALPHA_ARG_C_T3_ALPHA       (8   << 8)
#       define RADEON_DOT_ALPHA_DONT_REPLICATE   (1   << 9)
#       define RADEON_ALPHA_ARG_MASK             0xf

#define RADEON_PP_TFACTOR_0                 0x1c68
#define RADEON_PP_TFACTOR_1                 0x1c80
#define RADEON_PP_TFACTOR_2                 0x1c98

#define RADEON_RB3D_BLENDCNTL               0x1c20
#       define RADEON_COMB_FCN_MASK                    (3  << 12)
#       define RADEON_COMB_FCN_ADD_CLAMP               (0  << 12)
#       define RADEON_COMB_FCN_ADD_NOCLAMP             (1  << 12)
#       define RADEON_COMB_FCN_SUB_CLAMP               (2  << 12)
#       define RADEON_COMB_FCN_SUB_NOCLAMP             (3  << 12)
#       define RADEON_SRC_BLEND_GL_ZERO                (32 << 16)
#       define RADEON_SRC_BLEND_GL_ONE                 (33 << 16)
#       define RADEON_SRC_BLEND_GL_SRC_COLOR           (34 << 16)
#       define RADEON_SRC_BLEND_GL_ONE_MINUS_SRC_COLOR (35 << 16)
#       define RADEON_SRC_BLEND_GL_DST_COLOR           (36 << 16)
#       define RADEON_SRC_BLEND_GL_ONE_MINUS_DST_COLOR (37 << 16)
#       define RADEON_SRC_BLEND_GL_SRC_ALPHA           (38 << 16)
#       define RADEON_SRC_BLEND_GL_ONE_MINUS_SRC_ALPHA (39 << 16)
#       define RADEON_SRC_BLEND_GL_DST_ALPHA           (40 << 16)
#       define RADEON_SRC_BLEND_GL_ONE_MINUS_DST_ALPHA (41 << 16)
#       define RADEON_SRC_BLEND_GL_SRC_ALPHA_SATURATE  (42 << 16)
#       define RADEON_SRC_BLEND_MASK                   (63 << 16)
#       define RADEON_DST_BLEND_GL_ZERO                (32 << 24)
#       define RADEON_DST_BLEND_GL_ONE                 (33 << 24)
#       define RADEON_DST_BLEND_GL_SRC_COLOR           (34 << 24)
#       define RADEON_DST_BLEND_GL_ONE_MINUS_SRC_COLOR (35 << 24)
#       define RADEON_DST_BLEND_GL_DST_COLOR           (36 << 24)
#       define RADEON_DST_BLEND_GL_ONE_MINUS_DST_COLOR (37 << 24)
#       define RADEON_DST_BLEND_GL_SRC_ALPHA           (38 << 24)
#       define RADEON_DST_BLEND_GL_ONE_MINUS_SRC_ALPHA (39 << 24)
#       define RADEON_DST_BLEND_GL_DST_ALPHA           (40 << 24)
#       define RADEON_DST_BLEND_GL_ONE_MINUS_DST_ALPHA (41 << 24)
#       define RADEON_DST_BLEND_MASK                   (63 << 24)
#define RADEON_RB3D_CNTL                    0x1c3c
#       define RADEON_ALPHA_BLEND_ENABLE       (1  <<  0)
#       define RADEON_PLANE_MASK_ENABLE        (1  <<  1)
#       define RADEON_DITHER_ENABLE            (1  <<  2)
#       define RADEON_ROUND_ENABLE             (1  <<  3)
#       define RADEON_SCALE_DITHER_ENABLE      (1  <<  4)
#       define RADEON_DITHER_INIT              (1  <<  5)
#       define RADEON_ROP_ENABLE               (1  <<  6)
#       define RADEON_STENCIL_ENABLE           (1  <<  7)
#       define RADEON_Z_ENABLE                 (1  <<  8)
#       define RADEON_DEPTHXY_OFFSET_ENABLE    (1  <<  9)
#       define RADEON_RB3D_COLOR_FORMAT_SHIFT  10

#       define RADEON_COLOR_FORMAT_ARGB1555    3
#       define RADEON_COLOR_FORMAT_RGB565      4
#       define RADEON_COLOR_FORMAT_ARGB8888    6
#       define RADEON_COLOR_FORMAT_RGB332      7
#       define RADEON_COLOR_FORMAT_Y8          8
#       define RADEON_COLOR_FORMAT_RGB8        9
#       define RADEON_COLOR_FORMAT_YUV422_VYUY 11
#       define RADEON_COLOR_FORMAT_YUV422_YVYU 12
#       define RADEON_COLOR_FORMAT_aYUV444     14
#       define RADEON_COLOR_FORMAT_ARGB4444    15

#       define RADEON_CLRCMP_FLIP_ENABLE       (1  << 14)
#define RADEON_RB3D_COLOROFFSET             0x1c40
#       define RADEON_COLOROFFSET_MASK      0xfffffff0
#define RADEON_RB3D_COLORPITCH              0x1c48
#       define RADEON_COLORPITCH_MASK         0x000001ff8
#       define RADEON_COLOR_TILE_ENABLE       (1 << 16)
#       define RADEON_COLOR_MICROTILE_ENABLE  (1 << 17)
#       define RADEON_COLOR_ENDIAN_NO_SWAP    (0 << 18)
#       define RADEON_COLOR_ENDIAN_WORD_SWAP  (1 << 18)
#       define RADEON_COLOR_ENDIAN_DWORD_SWAP (2 << 18)
#define RADEON_RB3D_DEPTHOFFSET             0x1c24
#define RADEON_RB3D_DEPTHPITCH              0x1c28
#       define RADEON_DEPTHPITCH_MASK         0x00001ff8
#       define RADEON_DEPTH_ENDIAN_NO_SWAP    (0 << 18)
#       define RADEON_DEPTH_ENDIAN_WORD_SWAP  (1 << 18)
#       define RADEON_DEPTH_ENDIAN_DWORD_SWAP (2 << 18)
#define RADEON_RB3D_PLANEMASK               0x1d84
#define RADEON_RB3D_ROPCNTL                 0x1d80
#       define RADEON_ROP_MASK              (15 << 8)
#       define RADEON_ROP_CLEAR             (0  << 8)
#       define RADEON_ROP_NOR               (1  << 8)
#       define RADEON_ROP_AND_INVERTED      (2  << 8)
#       define RADEON_ROP_COPY_INVERTED     (3  << 8)
#       define RADEON_ROP_AND_REVERSE       (4  << 8)
#       define RADEON_ROP_INVERT            (5  << 8)
#       define RADEON_ROP_XOR               (6  << 8)
#       define RADEON_ROP_NAND              (7  << 8)
#       define RADEON_ROP_AND               (8  << 8)
#       define RADEON_ROP_EQUIV             (9  << 8)
#       define RADEON_ROP_NOOP              (10 << 8)
#       define RADEON_ROP_OR_INVERTED       (11 << 8)
#       define RADEON_ROP_COPY              (12 << 8)
#       define RADEON_ROP_OR_REVERSE        (13 << 8)
#       define RADEON_ROP_OR                (14 << 8)
#       define RADEON_ROP_SET               (15 << 8)
#define RADEON_RB3D_STENCILREFMASK          0x1d7c
#       define RADEON_STENCIL_REF_SHIFT       0
#       define RADEON_STENCIL_REF_MASK        (0xff << 0)
#       define RADEON_STENCIL_MASK_SHIFT      16
#       define RADEON_STENCIL_VALUE_MASK      (0xff << 16)
#       define RADEON_STENCIL_WRITEMASK_SHIFT 24
#       define RADEON_STENCIL_WRITE_MASK      (0xff << 24)
#define RADEON_RB3D_ZSTENCILCNTL            0x1c2c
#       define RADEON_DEPTH_FORMAT_MASK          (0xf << 0)
#       define RADEON_DEPTH_FORMAT_16BIT_INT_Z   (0  <<  0)
#       define RADEON_DEPTH_FORMAT_24BIT_INT_Z   (2  <<  0)
#       define RADEON_DEPTH_FORMAT_24BIT_FLOAT_Z (3  <<  0)
#       define RADEON_DEPTH_FORMAT_32BIT_INT_Z   (4  <<  0)
#       define RADEON_DEPTH_FORMAT_32BIT_FLOAT_Z (5  <<  0)
#       define RADEON_DEPTH_FORMAT_16BIT_FLOAT_W (7  <<  0)
#       define RADEON_DEPTH_FORMAT_24BIT_FLOAT_W (9  <<  0)
#       define RADEON_DEPTH_FORMAT_32BIT_FLOAT_W (11 <<  0)
#       define RADEON_Z_TEST_NEVER               (0  <<  4)
#       define RADEON_Z_TEST_LESS                (1  <<  4)
#       define RADEON_Z_TEST_LEQUAL              (2  <<  4)
#       define RADEON_Z_TEST_EQUAL               (3  <<  4)
#       define RADEON_Z_TEST_GEQUAL              (4  <<  4)
#       define RADEON_Z_TEST_GREATER             (5  <<  4)
#       define RADEON_Z_TEST_NEQUAL              (6  <<  4)
#       define RADEON_Z_TEST_ALWAYS              (7  <<  4)
#       define RADEON_Z_TEST_MASK                (7  <<  4)
#       define RADEON_STENCIL_TEST_NEVER         (0  << 12)
#       define RADEON_STENCIL_TEST_LESS          (1  << 12)
#       define RADEON_STENCIL_TEST_LEQUAL        (2  << 12)
#       define RADEON_STENCIL_TEST_EQUAL         (3  << 12)
#       define RADEON_STENCIL_TEST_GEQUAL        (4  << 12)
#       define RADEON_STENCIL_TEST_GREATER       (5  << 12)
#       define RADEON_STENCIL_TEST_NEQUAL        (6  << 12)
#       define RADEON_STENCIL_TEST_ALWAYS        (7  << 12)
#       define RADEON_STENCIL_TEST_MASK          (0x7 << 12)
#       define RADEON_STENCIL_FAIL_KEEP          (0  << 16)
#       define RADEON_STENCIL_FAIL_ZERO          (1  << 16)
#       define RADEON_STENCIL_FAIL_REPLACE       (2  << 16)
#       define RADEON_STENCIL_FAIL_INC           (3  << 16)
#       define RADEON_STENCIL_FAIL_DEC           (4  << 16)
#       define RADEON_STENCIL_FAIL_INVERT        (5  << 16)
#       define RADEON_STENCIL_FAIL_MASK          (0x7 << 16)
#       define RADEON_STENCIL_ZPASS_KEEP         (0  << 20)
#       define RADEON_STENCIL_ZPASS_ZERO         (1  << 20)
#       define RADEON_STENCIL_ZPASS_REPLACE      (2  << 20)
#       define RADEON_STENCIL_ZPASS_INC          (3  << 20)
#       define RADEON_STENCIL_ZPASS_DEC          (4  << 20)
#       define RADEON_STENCIL_ZPASS_INVERT       (5  << 20)
#       define RADEON_STENCIL_ZPASS_MASK         (0x7 << 20)
#       define RADEON_STENCIL_ZFAIL_KEEP         (0  << 24)
#       define RADEON_STENCIL_ZFAIL_ZERO         (1  << 24)
#       define RADEON_STENCIL_ZFAIL_REPLACE      (2  << 24)
#       define RADEON_STENCIL_ZFAIL_INC          (3  << 24)
#       define RADEON_STENCIL_ZFAIL_DEC          (4  << 24)
#       define RADEON_STENCIL_ZFAIL_INVERT       (5  << 24)
#       define RADEON_STENCIL_ZFAIL_MASK         (0x7 << 24)
#       define RADEON_Z_COMPRESSION_ENABLE       (1  << 28)
#       define RADEON_FORCE_Z_DIRTY              (1  << 29)
#       define RADEON_Z_WRITE_ENABLE             (1  << 30)
#define RADEON_RE_LINE_PATTERN              0x1cd0
#       define RADEON_LINE_PATTERN_MASK             0x0000ffff
#       define RADEON_LINE_REPEAT_COUNT_SHIFT       16
#       define RADEON_LINE_PATTERN_START_SHIFT      24
#       define RADEON_LINE_PATTERN_LITTLE_BIT_ORDER (0 << 28)
#       define RADEON_LINE_PATTERN_BIG_BIT_ORDER    (1 << 28)
#       define RADEON_LINE_PATTERN_AUTO_RESET       (1 << 29)
#define RADEON_RE_LINE_STATE                0x1cd4
#       define RADEON_LINE_CURRENT_PTR_SHIFT   0
#       define RADEON_LINE_CURRENT_COUNT_SHIFT 8
#define RADEON_RE_MISC                      0x26c4
#       define RADEON_STIPPLE_COORD_MASK       0x1f
#       define RADEON_STIPPLE_X_OFFSET_SHIFT   0
#       define RADEON_STIPPLE_X_OFFSET_MASK    (0x1f << 0)
#       define RADEON_STIPPLE_Y_OFFSET_SHIFT   8
#       define RADEON_STIPPLE_Y_OFFSET_MASK    (0x1f << 8)
#       define RADEON_STIPPLE_LITTLE_BIT_ORDER (0 << 16)
#       define RADEON_STIPPLE_BIG_BIT_ORDER    (1 << 16)
#define RADEON_RE_SOLID_COLOR               0x1c1c
#define RADEON_RE_TOP_LEFT                  0x26c0
#       define RADEON_RE_LEFT_SHIFT         0
#       define RADEON_RE_TOP_SHIFT          16
#define RADEON_RE_WIDTH_HEIGHT              0x1c44
#       define RADEON_RE_WIDTH_SHIFT        0
#       define RADEON_RE_HEIGHT_SHIFT       16

#define RADEON_RB3D_ZPASS_DATA 0x3290
#define RADEON_RB3D_ZPASS_ADDR 0x3294

#define RADEON_SE_CNTL                      0x1c4c
#       define RADEON_FFACE_CULL_CW          (0 <<  0)
#       define RADEON_FFACE_CULL_CCW         (1 <<  0)
#       define RADEON_FFACE_CULL_DIR_MASK    (1 <<  0)
#       define RADEON_BFACE_CULL             (0 <<  1)
#       define RADEON_BFACE_SOLID            (3 <<  1)
#       define RADEON_FFACE_CULL             (0 <<  3)
#       define RADEON_FFACE_SOLID            (3 <<  3)
#       define RADEON_FFACE_CULL_MASK        (3 <<  3)
#       define RADEON_BADVTX_CULL_DISABLE    (1 <<  5)
#       define RADEON_FLAT_SHADE_VTX_0       (0 <<  6)
#       define RADEON_FLAT_SHADE_VTX_1       (1 <<  6)
#       define RADEON_FLAT_SHADE_VTX_2       (2 <<  6)
#       define RADEON_FLAT_SHADE_VTX_LAST    (3 <<  6)
#       define RADEON_DIFFUSE_SHADE_SOLID    (0 <<  8)
#       define RADEON_DIFFUSE_SHADE_FLAT     (1 <<  8)
#       define RADEON_DIFFUSE_SHADE_GOURAUD  (2 <<  8)
#       define RADEON_DIFFUSE_SHADE_MASK     (3 <<  8)
#       define RADEON_ALPHA_SHADE_SOLID      (0 << 10)
#       define RADEON_ALPHA_SHADE_FLAT       (1 << 10)
#       define RADEON_ALPHA_SHADE_GOURAUD    (2 << 10)
#       define RADEON_ALPHA_SHADE_MASK       (3 << 10)
#       define RADEON_SPECULAR_SHADE_SOLID   (0 << 12)
#       define RADEON_SPECULAR_SHADE_FLAT    (1 << 12)
#       define RADEON_SPECULAR_SHADE_GOURAUD (2 << 12)
#       define RADEON_SPECULAR_SHADE_MASK    (3 << 12)
#       define RADEON_FOG_SHADE_SOLID        (0 << 14)
#       define RADEON_FOG_SHADE_FLAT         (1 << 14)
#       define RADEON_FOG_SHADE_GOURAUD      (2 << 14)
#       define RADEON_FOG_SHADE_MASK         (3 << 14)
#       define RADEON_ZBIAS_ENABLE_POINT     (1 << 16)
#       define RADEON_ZBIAS_ENABLE_LINE      (1 << 17)
#       define RADEON_ZBIAS_ENABLE_TRI       (1 << 18)
#       define RADEON_WIDELINE_ENABLE        (1 << 20)
#       define RADEON_VPORT_XY_XFORM_ENABLE  (1 << 24)
#       define RADEON_VPORT_Z_XFORM_ENABLE   (1 << 25)
#       define RADEON_VTX_PIX_CENTER_D3D     (0 << 27)
#       define RADEON_VTX_PIX_CENTER_OGL     (1 << 27)
#       define RADEON_ROUND_MODE_TRUNC       (0 << 28)
#       define RADEON_ROUND_MODE_ROUND       (1 << 28)
#       define RADEON_ROUND_MODE_ROUND_EVEN  (2 << 28)
#       define RADEON_ROUND_MODE_ROUND_ODD   (3 << 28)
#       define RADEON_ROUND_PREC_16TH_PIX    (0 << 30)
#       define RADEON_ROUND_PREC_8TH_PIX     (1 << 30)
#       define RADEON_ROUND_PREC_4TH_PIX     (2 << 30)
#       define RADEON_ROUND_PREC_HALF_PIX    (3 << 30)
#define R200_RE_CNTL				0x1c50
#       define R200_STIPPLE_ENABLE		0x1
#       define R200_SCISSOR_ENABLE		0x2
#       define R200_PATTERN_ENABLE		0x4
#       define R200_PERSPECTIVE_ENABLE		0x8
#       define R200_POINT_SMOOTH		0x20
#       define R200_VTX_STQ0_D3D		0x00010000
#       define R200_VTX_STQ1_D3D		0x00040000
#       define R200_VTX_STQ2_D3D		0x00100000
#       define R200_VTX_STQ3_D3D		0x00400000
#       define R200_VTX_STQ4_D3D		0x01000000
#       define R200_VTX_STQ5_D3D		0x04000000
#define RADEON_SE_CNTL_STATUS               0x2140
#       define RADEON_VC_NO_SWAP            (0 << 0)
#       define RADEON_VC_16BIT_SWAP         (1 << 0)
#       define RADEON_VC_32BIT_SWAP         (2 << 0)
#       define RADEON_VC_HALF_DWORD_SWAP    (3 << 0)
#       define RADEON_TCL_BYPASS            (1 << 8)
#define RADEON_SE_COORD_FMT                 0x1c50
#       define RADEON_VTX_XY_PRE_MULT_1_OVER_W0  (1 <<  0)
#       define RADEON_VTX_Z_PRE_MULT_1_OVER_W0   (1 <<  1)
#       define RADEON_VTX_ST0_NONPARAMETRIC      (1 <<  8)
#       define RADEON_VTX_ST1_NONPARAMETRIC      (1 <<  9)
#       define RADEON_VTX_ST2_NONPARAMETRIC      (1 << 10)
#       define RADEON_VTX_ST3_NONPARAMETRIC      (1 << 11)
#       define RADEON_VTX_W0_NORMALIZE           (1 << 12)
#       define RADEON_VTX_W0_IS_NOT_1_OVER_W0    (1 << 16)
#       define RADEON_VTX_ST0_PRE_MULT_1_OVER_W0 (1 << 17)
#       define RADEON_VTX_ST1_PRE_MULT_1_OVER_W0 (1 << 19)
#       define RADEON_VTX_ST2_PRE_MULT_1_OVER_W0 (1 << 21)
#       define RADEON_VTX_ST3_PRE_MULT_1_OVER_W0 (1 << 23)
#       define RADEON_TEX1_W_ROUTING_USE_W0      (0 << 26)
#       define RADEON_TEX1_W_ROUTING_USE_Q1      (1 << 26)
#define RADEON_SE_LINE_WIDTH                0x1db8
#define RADEON_SE_TCL_LIGHT_MODEL_CTL       0x226c
#       define RADEON_LIGHTING_ENABLE              (1 << 0)
#       define RADEON_LIGHT_IN_MODELSPACE          (1 << 1)
#       define RADEON_LOCAL_VIEWER                 (1 << 2)
#       define RADEON_NORMALIZE_NORMALS            (1 << 3)
#       define RADEON_RESCALE_NORMALS              (1 << 4)
#       define RADEON_SPECULAR_LIGHTS              (1 << 5)
#       define RADEON_DIFFUSE_SPECULAR_COMBINE     (1 << 6)
#       define RADEON_LIGHT_ALPHA                  (1 << 7)
#       define RADEON_LOCAL_LIGHT_VEC_GL           (1 << 8)
#       define RADEON_LIGHT_NO_NORMAL_AMBIENT_ONLY (1 << 9)
#       define RADEON_LM_SOURCE_STATE_PREMULT      0
#       define RADEON_LM_SOURCE_STATE_MULT         1
#       define RADEON_LM_SOURCE_VERTEX_DIFFUSE     2
#       define RADEON_LM_SOURCE_VERTEX_SPECULAR    3
#       define RADEON_EMISSIVE_SOURCE_SHIFT        16
#       define RADEON_AMBIENT_SOURCE_SHIFT         18
#       define RADEON_DIFFUSE_SOURCE_SHIFT         20
#       define RADEON_SPECULAR_SOURCE_SHIFT        22
#define RADEON_SE_TCL_MATERIAL_AMBIENT_RED     0x2220
#define RADEON_SE_TCL_MATERIAL_AMBIENT_GREEN   0x2224
#define RADEON_SE_TCL_MATERIAL_AMBIENT_BLUE    0x2228
#define RADEON_SE_TCL_MATERIAL_AMBIENT_ALPHA   0x222c
#define RADEON_SE_TCL_MATERIAL_DIFFUSE_RED     0x2230
#define RADEON_SE_TCL_MATERIAL_DIFFUSE_GREEN   0x2234
#define RADEON_SE_TCL_MATERIAL_DIFFUSE_BLUE    0x2238
#define RADEON_SE_TCL_MATERIAL_DIFFUSE_ALPHA   0x223c
#define RADEON_SE_TCL_MATERIAL_EMMISSIVE_RED   0x2210
#define RADEON_SE_TCL_MATERIAL_EMMISSIVE_GREEN 0x2214
#define RADEON_SE_TCL_MATERIAL_EMMISSIVE_BLUE  0x2218
#define RADEON_SE_TCL_MATERIAL_EMMISSIVE_ALPHA 0x221c
#define RADEON_SE_TCL_MATERIAL_SPECULAR_RED    0x2240
#define RADEON_SE_TCL_MATERIAL_SPECULAR_GREEN  0x2244
#define RADEON_SE_TCL_MATERIAL_SPECULAR_BLUE   0x2248
#define RADEON_SE_TCL_MATERIAL_SPECULAR_ALPHA  0x224c
#define RADEON_SE_TCL_MATRIX_SELECT_0       0x225c
#       define RADEON_MODELVIEW_0_SHIFT        0
#       define RADEON_MODELVIEW_1_SHIFT        4
#       define RADEON_MODELVIEW_2_SHIFT        8
#       define RADEON_MODELVIEW_3_SHIFT        12
#       define RADEON_IT_MODELVIEW_0_SHIFT     16
#       define RADEON_IT_MODELVIEW_1_SHIFT     20
#       define RADEON_IT_MODELVIEW_2_SHIFT     24
#       define RADEON_IT_MODELVIEW_3_SHIFT     28
#define RADEON_SE_TCL_MATRIX_SELECT_1       0x2260
#       define RADEON_MODELPROJECT_0_SHIFT     0
#       define RADEON_MODELPROJECT_1_SHIFT     4
#       define RADEON_MODELPROJECT_2_SHIFT     8
#       define RADEON_MODELPROJECT_3_SHIFT     12
#       define RADEON_TEXMAT_0_SHIFT           16
#       define RADEON_TEXMAT_1_SHIFT           20
#       define RADEON_TEXMAT_2_SHIFT           24
#       define RADEON_TEXMAT_3_SHIFT           28


#define RADEON_SE_TCL_OUTPUT_VTX_FMT        0x2254
#       define RADEON_TCL_VTX_W0                 (1 <<  0)
#       define RADEON_TCL_VTX_FP_DIFFUSE         (1 <<  1)
#       define RADEON_TCL_VTX_FP_ALPHA           (1 <<  2)
#       define RADEON_TCL_VTX_PK_DIFFUSE         (1 <<  3)
#       define RADEON_TCL_VTX_FP_SPEC            (1 <<  4)
#       define RADEON_TCL_VTX_FP_FOG             (1 <<  5)
#       define RADEON_TCL_VTX_PK_SPEC            (1 <<  6)
#       define RADEON_TCL_VTX_ST0                (1 <<  7)
#       define RADEON_TCL_VTX_ST1                (1 <<  8)
#       define RADEON_TCL_VTX_Q1                 (1 <<  9)
#       define RADEON_TCL_VTX_ST2                (1 << 10)
#       define RADEON_TCL_VTX_Q2                 (1 << 11)
#       define RADEON_TCL_VTX_ST3                (1 << 12)
#       define RADEON_TCL_VTX_Q3                 (1 << 13)
#       define RADEON_TCL_VTX_Q0                 (1 << 14)
#       define RADEON_TCL_VTX_WEIGHT_COUNT_SHIFT 15
#       define RADEON_TCL_VTX_NORM0              (1 << 18)
#       define RADEON_TCL_VTX_XY1                (1 << 27)
#       define RADEON_TCL_VTX_Z1                 (1 << 28)
#       define RADEON_TCL_VTX_W1                 (1 << 29)
#       define RADEON_TCL_VTX_NORM1              (1 << 30)
#       define RADEON_TCL_VTX_Z0                 (1 << 31)

#define RADEON_SE_TCL_OUTPUT_VTX_SEL        0x2258
#       define RADEON_TCL_COMPUTE_XYZW           (1 << 0)
#       define RADEON_TCL_COMPUTE_DIFFUSE        (1 << 1)
#       define RADEON_TCL_COMPUTE_SPECULAR       (1 << 2)
#       define RADEON_TCL_FORCE_NAN_IF_COLOR_NAN (1 << 3)
#       define RADEON_TCL_FORCE_INORDER_PROC     (1 << 4)
#       define RADEON_TCL_TEX_INPUT_TEX_0        0
#       define RADEON_TCL_TEX_INPUT_TEX_1        1
#       define RADEON_TCL_TEX_INPUT_TEX_2        2
#       define RADEON_TCL_TEX_INPUT_TEX_3        3
#       define RADEON_TCL_TEX_COMPUTED_TEX_0     8
#       define RADEON_TCL_TEX_COMPUTED_TEX_1     9
#       define RADEON_TCL_TEX_COMPUTED_TEX_2     10
#       define RADEON_TCL_TEX_COMPUTED_TEX_3     11
#       define RADEON_TCL_TEX_0_OUTPUT_SHIFT     16
#       define RADEON_TCL_TEX_1_OUTPUT_SHIFT     20
#       define RADEON_TCL_TEX_2_OUTPUT_SHIFT     24
#       define RADEON_TCL_TEX_3_OUTPUT_SHIFT     28

#define RADEON_SE_TCL_PER_LIGHT_CTL_0       0x2270
#       define RADEON_LIGHT_0_ENABLE               (1 <<  0)
#       define RADEON_LIGHT_0_ENABLE_AMBIENT       (1 <<  1)
#       define RADEON_LIGHT_0_ENABLE_SPECULAR      (1 <<  2)
#       define RADEON_LIGHT_0_IS_LOCAL             (1 <<  3)
#       define RADEON_LIGHT_0_IS_SPOT              (1 <<  4)
#       define RADEON_LIGHT_0_DUAL_CONE            (1 <<  5)
#       define RADEON_LIGHT_0_ENABLE_RANGE_ATTEN   (1 <<  6)
#       define RADEON_LIGHT_0_CONSTANT_RANGE_ATTEN (1 <<  7)
#       define RADEON_LIGHT_0_SHIFT                0
#       define RADEON_LIGHT_1_ENABLE               (1 << 16)
#       define RADEON_LIGHT_1_ENABLE_AMBIENT       (1 << 17)
#       define RADEON_LIGHT_1_ENABLE_SPECULAR      (1 << 18)
#       define RADEON_LIGHT_1_IS_LOCAL             (1 << 19)
#       define RADEON_LIGHT_1_IS_SPOT              (1 << 20)
#       define RADEON_LIGHT_1_DUAL_CONE            (1 << 21)
#       define RADEON_LIGHT_1_ENABLE_RANGE_ATTEN   (1 << 22)
#       define RADEON_LIGHT_1_CONSTANT_RANGE_ATTEN (1 << 23)
#       define RADEON_LIGHT_1_SHIFT                16
#define RADEON_SE_TCL_PER_LIGHT_CTL_1       0x2274
#       define RADEON_LIGHT_2_SHIFT            0
#       define RADEON_LIGHT_3_SHIFT            16
#define RADEON_SE_TCL_PER_LIGHT_CTL_2       0x2278
#       define RADEON_LIGHT_4_SHIFT            0
#       define RADEON_LIGHT_5_SHIFT            16
#define RADEON_SE_TCL_PER_LIGHT_CTL_3       0x227c
#       define RADEON_LIGHT_6_SHIFT            0
#       define RADEON_LIGHT_7_SHIFT            16

#define RADEON_SE_TCL_SHININESS             0x2250

#define RADEON_SE_TCL_TEXTURE_PROC_CTL      0x2268
#       define RADEON_TEXGEN_TEXMAT_0_ENABLE      (1 << 0)
#       define RADEON_TEXGEN_TEXMAT_1_ENABLE      (1 << 1)
#       define RADEON_TEXGEN_TEXMAT_2_ENABLE      (1 << 2)
#       define RADEON_TEXGEN_TEXMAT_3_ENABLE      (1 << 3)
#       define RADEON_TEXMAT_0_ENABLE             (1 << 4)
#       define RADEON_TEXMAT_1_ENABLE             (1 << 5)
#       define RADEON_TEXMAT_2_ENABLE             (1 << 6)
#       define RADEON_TEXMAT_3_ENABLE             (1 << 7)
#       define RADEON_TEXGEN_INPUT_MASK           0xf
#       define RADEON_TEXGEN_INPUT_TEXCOORD_0     0
#       define RADEON_TEXGEN_INPUT_TEXCOORD_1     1
#       define RADEON_TEXGEN_INPUT_TEXCOORD_2     2
#       define RADEON_TEXGEN_INPUT_TEXCOORD_3     3
#       define RADEON_TEXGEN_INPUT_OBJ            4
#       define RADEON_TEXGEN_INPUT_EYE            5
#       define RADEON_TEXGEN_INPUT_EYE_NORMAL     6
#       define RADEON_TEXGEN_INPUT_EYE_REFLECT    7
#       define RADEON_TEXGEN_INPUT_EYE_NORMALIZED 8
#       define RADEON_TEXGEN_0_INPUT_SHIFT        16
#       define RADEON_TEXGEN_1_INPUT_SHIFT        20
#       define RADEON_TEXGEN_2_INPUT_SHIFT        24
#       define RADEON_TEXGEN_3_INPUT_SHIFT        28

#define RADEON_SE_TCL_UCP_VERT_BLEND_CTL    0x2264
#       define RADEON_UCP_IN_CLIP_SPACE            (1 <<  0)
#       define RADEON_UCP_IN_MODEL_SPACE           (1 <<  1)
#       define RADEON_UCP_ENABLE_0                 (1 <<  2)
#       define RADEON_UCP_ENABLE_1                 (1 <<  3)
#       define RADEON_UCP_ENABLE_2                 (1 <<  4)
#       define RADEON_UCP_ENABLE_3                 (1 <<  5)
#       define RADEON_UCP_ENABLE_4                 (1 <<  6)
#       define RADEON_UCP_ENABLE_5                 (1 <<  7)
#       define RADEON_TCL_FOG_MASK                 (3 <<  8)
#       define RADEON_TCL_FOG_DISABLE              (0 <<  8)
#       define RADEON_TCL_FOG_EXP                  (1 <<  8)
#       define RADEON_TCL_FOG_EXP2                 (2 <<  8)
#       define RADEON_TCL_FOG_LINEAR               (3 <<  8)
#       define RADEON_RNG_BASED_FOG                (1 << 10)
#       define RADEON_LIGHT_TWOSIDE                (1 << 11)
#       define RADEON_BLEND_OP_COUNT_MASK          (7 << 12)
#       define RADEON_BLEND_OP_COUNT_SHIFT         12
#       define RADEON_POSITION_BLEND_OP_ENABLE     (1 << 16)
#       define RADEON_NORMAL_BLEND_OP_ENABLE       (1 << 17)
#       define RADEON_VERTEX_BLEND_SRC_0_PRIMARY   (1 << 18)
#       define RADEON_VERTEX_BLEND_SRC_0_SECONDARY (1 << 18)
#       define RADEON_VERTEX_BLEND_SRC_1_PRIMARY   (1 << 19)
#       define RADEON_VERTEX_BLEND_SRC_1_SECONDARY (1 << 19)
#       define RADEON_VERTEX_BLEND_SRC_2_PRIMARY   (1 << 20)
#       define RADEON_VERTEX_BLEND_SRC_2_SECONDARY (1 << 20)
#       define RADEON_VERTEX_BLEND_SRC_3_PRIMARY   (1 << 21)
#       define RADEON_VERTEX_BLEND_SRC_3_SECONDARY (1 << 21)
#       define RADEON_VERTEX_BLEND_WGT_MINUS_ONE   (1 << 22)
#       define RADEON_CULL_FRONT_IS_CW             (0 << 28)
#       define RADEON_CULL_FRONT_IS_CCW            (1 << 28)
#       define RADEON_CULL_FRONT                   (1 << 29)
#       define RADEON_CULL_BACK                    (1 << 30)
#       define RADEON_FORCE_W_TO_ONE               (1 << 31)

#define RADEON_SE_VPORT_XSCALE              0x1d98
#define RADEON_SE_VPORT_XOFFSET             0x1d9c
#define RADEON_SE_VPORT_YSCALE              0x1da0
#define RADEON_SE_VPORT_YOFFSET             0x1da4
#define RADEON_SE_VPORT_ZSCALE              0x1da8
#define RADEON_SE_VPORT_ZOFFSET             0x1dac
#define RADEON_SE_ZBIAS_FACTOR              0x1db0
#define RADEON_SE_ZBIAS_CONSTANT            0x1db4

#define RADEON_SE_VTX_FMT                   0x2080
#       define RADEON_SE_VTX_FMT_XY         0x00000000
#       define RADEON_SE_VTX_FMT_W0         0x00000001
#       define RADEON_SE_VTX_FMT_FPCOLOR    0x00000002
#       define RADEON_SE_VTX_FMT_FPALPHA    0x00000004
#       define RADEON_SE_VTX_FMT_PKCOLOR    0x00000008
#       define RADEON_SE_VTX_FMT_FPSPEC     0x00000010
#       define RADEON_SE_VTX_FMT_FPFOG      0x00000020
#       define RADEON_SE_VTX_FMT_PKSPEC     0x00000040
#       define RADEON_SE_VTX_FMT_ST0        0x00000080
#       define RADEON_SE_VTX_FMT_ST1        0x00000100
#       define RADEON_SE_VTX_FMT_Q1         0x00000200
#       define RADEON_SE_VTX_FMT_ST2        0x00000400
#       define RADEON_SE_VTX_FMT_Q2         0x00000800
#       define RADEON_SE_VTX_FMT_ST3        0x00001000
#       define RADEON_SE_VTX_FMT_Q3         0x00002000
#       define RADEON_SE_VTX_FMT_Q0         0x00004000
#       define RADEON_SE_VTX_FMT_BLND_WEIGHT_CNT_MASK  0x00038000
#       define RADEON_SE_VTX_FMT_N0         0x00040000
#       define RADEON_SE_VTX_FMT_XY1        0x08000000
#       define RADEON_SE_VTX_FMT_Z1         0x10000000
#       define RADEON_SE_VTX_FMT_W1         0x20000000
#       define RADEON_SE_VTX_FMT_N1         0x40000000
#       define RADEON_SE_VTX_FMT_Z          0x80000000

#define RADEON_SE_VF_CNTL                             0x2084
#       define RADEON_VF_PRIM_TYPE_POINT_LIST         1
#       define RADEON_VF_PRIM_TYPE_LINE_LIST          2
#       define RADEON_VF_PRIM_TYPE_LINE_STRIP         3
#       define RADEON_VF_PRIM_TYPE_TRIANGLE_LIST      4
#       define RADEON_VF_PRIM_TYPE_TRIANGLE_FAN       5
#       define RADEON_VF_PRIM_TYPE_TRIANGLE_STRIP     6
#       define RADEON_VF_PRIM_TYPE_TRIANGLE_FLAG      7
#       define RADEON_VF_PRIM_TYPE_RECTANGLE_LIST     8
#       define RADEON_VF_PRIM_TYPE_POINT_LIST_3       9
#       define RADEON_VF_PRIM_TYPE_LINE_LIST_3        10
#       define RADEON_VF_PRIM_TYPE_SPIRIT_LIST        11
#       define RADEON_VF_PRIM_TYPE_LINE_LOOP          12
#       define RADEON_VF_PRIM_TYPE_QUAD_LIST          13
#       define RADEON_VF_PRIM_TYPE_QUAD_STRIP         14
#       define RADEON_VF_PRIM_TYPE_POLYGON            15
#       define RADEON_VF_PRIM_WALK_STATE              (0<<4)
#       define RADEON_VF_PRIM_WALK_INDEX              (1<<4)
#       define RADEON_VF_PRIM_WALK_LIST               (2<<4)
#       define RADEON_VF_PRIM_WALK_DATA               (3<<4)
#       define RADEON_VF_COLOR_ORDER_RGBA             (1<<6)
#       define RADEON_VF_RADEON_MODE                  (1<<8)
#       define RADEON_VF_TCL_OUTPUT_CTL_ENA           (1<<9)
#       define RADEON_VF_PROG_STREAM_ENA              (1<<10)
#       define RADEON_VF_INDEX_SIZE_SHIFT             11
#       define RADEON_VF_NUM_VERTICES_SHIFT           16

#define RADEON_SE_PORT_DATA0			0x2000

#define R200_SE_VAP_CNTL			0x2080
#       define R200_VAP_TCL_ENABLE		0x00000001
#       define R200_VAP_SINGLE_BUF_STATE_ENABLE	0x00000010
#       define R200_VAP_FORCE_W_TO_ONE		0x00010000
#       define R200_VAP_D3D_TEX_DEFAULT		0x00020000
#       define R200_VAP_VF_MAX_VTX_NUM__SHIFT	18
#       define R200_VAP_VF_MAX_VTX_NUM		(9 << 18)
#       define R200_VAP_DX_CLIP_SPACE_DEF	0x00400000
#define R200_VF_MAX_VTX_INDX			0x210c
#define R200_VF_MIN_VTX_INDX			0x2110
#define R200_SE_VTE_CNTL			0x20b0
#       define R200_VPORT_X_SCALE_ENA			0x00000001
#       define R200_VPORT_X_OFFSET_ENA			0x00000002
#       define R200_VPORT_Y_SCALE_ENA			0x00000004
#       define R200_VPORT_Y_OFFSET_ENA			0x00000008
#       define R200_VPORT_Z_SCALE_ENA			0x00000010
#       define R200_VPORT_Z_OFFSET_ENA			0x00000020
#       define R200_VTX_XY_FMT				0x00000100
#       define R200_VTX_Z_FMT				0x00000200
#       define R200_VTX_W0_FMT				0x00000400
#       define R200_VTX_W0_NORMALIZE			0x00000800
#       define R200_VTX_ST_DENORMALIZED		0x00001000
#define R200_SE_VAP_CNTL_STATUS			0x2140
#       define R200_VC_NO_SWAP			(0 << 0)
#       define R200_VC_16BIT_SWAP		(1 << 0)
#       define R200_VC_32BIT_SWAP		(2 << 0)
#define R200_PP_TXFILTER_0			0x2c00
#define R200_PP_TXFILTER_1			0x2c20
#define R200_PP_TXFILTER_2			0x2c40
#define R200_PP_TXFILTER_3			0x2c60
#define R200_PP_TXFILTER_4			0x2c80
#define R200_PP_TXFILTER_5			0x2ca0
#       define R200_MAG_FILTER_NEAREST		(0  <<  0)
#       define R200_MAG_FILTER_LINEAR		(1  <<  0)
#       define R200_MAG_FILTER_MASK		(1  <<  0)
#       define R200_MIN_FILTER_NEAREST		(0  <<  1)
#       define R200_MIN_FILTER_LINEAR		(1  <<  1)
#       define R200_MIN_FILTER_NEAREST_MIP_NEAREST (2  <<  1)
#       define R200_MIN_FILTER_NEAREST_MIP_LINEAR (3  <<  1)
#       define R200_MIN_FILTER_LINEAR_MIP_NEAREST (6  <<  1)
#       define R200_MIN_FILTER_LINEAR_MIP_LINEAR (7  <<  1)
#       define R200_MIN_FILTER_ANISO_NEAREST	(8  <<  1)
#       define R200_MIN_FILTER_ANISO_LINEAR	(9  <<  1)
#       define R200_MIN_FILTER_ANISO_NEAREST_MIP_NEAREST (10 <<  1)
#       define R200_MIN_FILTER_ANISO_NEAREST_MIP_LINEAR (11 <<  1)
#       define R200_MIN_FILTER_MASK		(15 <<  1)
#       define R200_MAX_ANISO_1_TO_1		(0  <<  5)
#       define R200_MAX_ANISO_2_TO_1		(1  <<  5)
#       define R200_MAX_ANISO_4_TO_1		(2  <<  5)
#       define R200_MAX_ANISO_8_TO_1		(3  <<  5)
#       define R200_MAX_ANISO_16_TO_1		(4  <<  5)
#       define R200_MAX_ANISO_MASK		(7  <<  5)
#       define R200_MAX_MIP_LEVEL_MASK		(0x0f << 16)
#       define R200_MAX_MIP_LEVEL_SHIFT		16
#       define R200_YUV_TO_RGB			(1  << 20)
#       define R200_YUV_TEMPERATURE_COOL	(0  << 21)
#       define R200_YUV_TEMPERATURE_HOT		(1  << 21)
#       define R200_YUV_TEMPERATURE_MASK	(1  << 21)
#       define R200_WRAPEN_S			(1  << 22)
#       define R200_CLAMP_S_WRAP		(0  << 23)
#       define R200_CLAMP_S_MIRROR		(1  << 23)
#       define R200_CLAMP_S_CLAMP_LAST		(2  << 23)
#       define R200_CLAMP_S_MIRROR_CLAMP_LAST	(3  << 23)
#       define R200_CLAMP_S_CLAMP_BORDER	(4  << 23)
#       define R200_CLAMP_S_MIRROR_CLAMP_BORDER	(5  << 23)
#       define R200_CLAMP_S_CLAMP_GL		(6  << 23)
#       define R200_CLAMP_S_MIRROR_CLAMP_GL	(7  << 23)
#       define R200_CLAMP_S_MASK		(7  << 23)
#       define R200_WRAPEN_T			(1  << 26)
#       define R200_CLAMP_T_WRAP		(0  << 27)
#       define R200_CLAMP_T_MIRROR		(1  << 27)
#       define R200_CLAMP_T_CLAMP_LAST		(2  << 27)
#       define R200_CLAMP_T_MIRROR_CLAMP_LAST	(3  << 27)
#       define R200_CLAMP_T_CLAMP_BORDER	(4  << 27)
#       define R200_CLAMP_T_MIRROR_CLAMP_BORDER	(5  << 27)
#       define R200_CLAMP_T_CLAMP_GL		(6  << 27)
#       define R200_CLAMP_T_MIRROR_CLAMP_GL	(7  << 27)
#       define R200_CLAMP_T_MASK		(7  << 27)
#       define R200_KILL_LT_ZERO		(1  << 30)
#       define R200_BORDER_MODE_OGL		(0  << 31)
#       define R200_BORDER_MODE_D3D		(1  << 31)
#define R200_PP_TXFORMAT_0			0x2c04
#define R200_PP_TXFORMAT_1			0x2c24
#define R200_PP_TXFORMAT_2			0x2c44
#define R200_PP_TXFORMAT_3			0x2c64
#define R200_PP_TXFORMAT_4			0x2c84
#define R200_PP_TXFORMAT_5			0x2ca4
#       define R200_TXFORMAT_I8			(0 << 0)
#       define R200_TXFORMAT_AI88		(1 << 0)
#       define R200_TXFORMAT_RGB332		(2 << 0)
#       define R200_TXFORMAT_ARGB1555		(3 << 0)
#       define R200_TXFORMAT_RGB565		(4 << 0)
#       define R200_TXFORMAT_ARGB4444		(5 << 0)
#       define R200_TXFORMAT_ARGB8888		(6 << 0)
#       define R200_TXFORMAT_RGBA8888		(7 << 0)
#       define R200_TXFORMAT_Y8			(8 << 0)
#       define R200_TXFORMAT_AVYU4444		(9 << 0)
#       define R200_TXFORMAT_VYUY422		(10 << 0)
#       define R200_TXFORMAT_YVYU422		(11 << 0)
#       define R200_TXFORMAT_DXT1		(12 << 0)
#       define R200_TXFORMAT_DXT23		(14 << 0)
#       define R200_TXFORMAT_DXT45		(15 << 0)
#       define R200_TXFORMAT_DVDU88		(18 << 0)
#       define R200_TXFORMAT_LDVDU655		(19 << 0)
#       define R200_TXFORMAT_LDVDU8888		(20 << 0)
#       define R200_TXFORMAT_GR1616		(21 << 0)
#       define R200_TXFORMAT_ABGR8888		(22 << 0)
#       define R200_TXFORMAT_BGR111110		(23 << 0)
#       define R200_TXFORMAT_FORMAT_MASK	(31 <<	0)
#       define R200_TXFORMAT_FORMAT_SHIFT	0
#       define R200_TXFORMAT_ALPHA_IN_MAP	(1 << 6)
#       define R200_TXFORMAT_NON_POWER2		(1 << 7)
#       define R200_TXFORMAT_WIDTH_MASK		(15 <<	8)
#       define R200_TXFORMAT_WIDTH_SHIFT	8
#       define R200_TXFORMAT_HEIGHT_MASK	(15 << 12)
#       define R200_TXFORMAT_HEIGHT_SHIFT	12
#       define R200_TXFORMAT_F5_WIDTH_MASK	(15 << 16)	/* cube face 5 */
#       define R200_TXFORMAT_F5_WIDTH_SHIFT	16
#       define R200_TXFORMAT_F5_HEIGHT_MASK	(15 << 20)
#       define R200_TXFORMAT_F5_HEIGHT_SHIFT	20
#       define R200_TXFORMAT_ST_ROUTE_STQ0	(0 << 24)
#       define R200_TXFORMAT_ST_ROUTE_STQ1	(1 << 24)
#       define R200_TXFORMAT_ST_ROUTE_STQ2	(2 << 24)
#       define R200_TXFORMAT_ST_ROUTE_STQ3	(3 << 24)
#       define R200_TXFORMAT_ST_ROUTE_STQ4	(4 << 24)
#       define R200_TXFORMAT_ST_ROUTE_STQ5	(5 << 24)
#       define R200_TXFORMAT_ST_ROUTE_MASK	(7 << 24)
#       define R200_TXFORMAT_ST_ROUTE_SHIFT	24
#       define R200_TXFORMAT_ALPHA_MASK_ENABLE	(1 << 28)
#       define R200_TXFORMAT_CHROMA_KEY_ENABLE	(1 << 29)
#       define R200_TXFORMAT_CUBIC_MAP_ENABLE		(1 << 30)
#define R200_PP_TXFORMAT_X_0                    0x2c08
#define R200_PP_TXFORMAT_X_1                    0x2c28
#define R200_PP_TXFORMAT_X_2                    0x2c48
#define R200_PP_TXFORMAT_X_3                    0x2c68
#define R200_PP_TXFORMAT_X_4                    0x2c88
#define R200_PP_TXFORMAT_X_5                    0x2ca8

#define R200_PP_TXSIZE_0			0x2c0c /* NPOT only */
#define R200_PP_TXSIZE_1			0x2c2c /* NPOT only */
#define R200_PP_TXSIZE_2			0x2c4c /* NPOT only */
#define R200_PP_TXSIZE_3			0x2c6c /* NPOT only */
#define R200_PP_TXSIZE_4			0x2c8c /* NPOT only */
#define R200_PP_TXSIZE_5			0x2cac /* NPOT only */

#define R200_PP_TXPITCH_0                       0x2c10 /* NPOT only */
#define R200_PP_TXPITCH_1			0x2c30 /* NPOT only */
#define R200_PP_TXPITCH_2			0x2c50 /* NPOT only */
#define R200_PP_TXPITCH_3			0x2c70 /* NPOT only */
#define R200_PP_TXPITCH_4			0x2c90 /* NPOT only */
#define R200_PP_TXPITCH_5			0x2cb0 /* NPOT only */

#define R200_PP_CUBIC_FACES_0			0x2c18
#define R200_PP_CUBIC_FACES_1			0x2c38
#define R200_PP_CUBIC_FACES_2			0x2c58
#define R200_PP_CUBIC_FACES_3			0x2c78
#define R200_PP_CUBIC_FACES_4			0x2c98
#define R200_PP_CUBIC_FACES_5			0x2cb8

#define R200_PP_TXOFFSET_0			0x2d00
#       define R200_TXO_ENDIAN_NO_SWAP		(0 << 0)
#       define R200_TXO_ENDIAN_BYTE_SWAP	(1 << 0)
#       define R200_TXO_ENDIAN_WORD_SWAP	(2 << 0)
#       define R200_TXO_ENDIAN_HALFDW_SWAP	(3 << 0)
#       define R200_TXO_MACRO_LINEAR		(0 << 2)
#       define R200_TXO_MACRO_TILE		(1 << 2)
#       define R200_TXO_MICRO_LINEAR		(0 << 3)
#       define R200_TXO_MICRO_TILE		(1 << 3)
#       define R200_TXO_OFFSET_MASK		0xffffffe0
#       define R200_TXO_OFFSET_SHIFT		5
#define R200_PP_CUBIC_OFFSET_F1_0         0x2d04
#define R200_PP_CUBIC_OFFSET_F2_0         0x2d08
#define R200_PP_CUBIC_OFFSET_F3_0         0x2d0c
#define R200_PP_CUBIC_OFFSET_F4_0         0x2d10
#define R200_PP_CUBIC_OFFSET_F5_0         0x2d14

#define R200_PP_TXOFFSET_1			0x2d18
#define R200_PP_CUBIC_OFFSET_F1_1         0x2d1c
#define R200_PP_CUBIC_OFFSET_F2_1         0x2d20
#define R200_PP_CUBIC_OFFSET_F3_1         0x2d24
#define R200_PP_CUBIC_OFFSET_F4_1         0x2d28
#define R200_PP_CUBIC_OFFSET_F5_1         0x2d2c

#define R200_PP_TXOFFSET_2			0x2d30
#define R200_PP_CUBIC_OFFSET_F1_2         0x2d34
#define R200_PP_CUBIC_OFFSET_F2_2         0x2d38
#define R200_PP_CUBIC_OFFSET_F3_2         0x2d3c
#define R200_PP_CUBIC_OFFSET_F4_2         0x2d40
#define R200_PP_CUBIC_OFFSET_F5_2         0x2d44

#define R200_PP_TXOFFSET_3			0x2d48
#define R200_PP_CUBIC_OFFSET_F1_3         0x2d4c
#define R200_PP_CUBIC_OFFSET_F2_3         0x2d50
#define R200_PP_CUBIC_OFFSET_F3_3         0x2d54
#define R200_PP_CUBIC_OFFSET_F4_3         0x2d58
#define R200_PP_CUBIC_OFFSET_F5_3         0x2d5c
#define R200_PP_TXOFFSET_4			0x2d60
#define R200_PP_CUBIC_OFFSET_F1_4         0x2d64
#define R200_PP_CUBIC_OFFSET_F2_4         0x2d68
#define R200_PP_CUBIC_OFFSET_F3_4         0x2d6c
#define R200_PP_CUBIC_OFFSET_F4_4         0x2d70
#define R200_PP_CUBIC_OFFSET_F5_4         0x2d74
#define R200_PP_TXOFFSET_5			0x2d78
#define R200_PP_CUBIC_OFFSET_F1_5         0x2d7c
#define R200_PP_CUBIC_OFFSET_F2_5         0x2d80
#define R200_PP_CUBIC_OFFSET_F3_5         0x2d84
#define R200_PP_CUBIC_OFFSET_F4_5         0x2d88
#define R200_PP_CUBIC_OFFSET_F5_5         0x2d8c

#define R200_PP_TFACTOR_0			0x2ee0
#define R200_PP_TFACTOR_1			0x2ee4
#define R200_PP_TFACTOR_2			0x2ee8
#define R200_PP_TFACTOR_3			0x2eec
#define R200_PP_TFACTOR_4			0x2ef0
#define R200_PP_TFACTOR_5			0x2ef4

#define R200_PP_TXCBLEND_0			0x2f00
#       define R200_TXC_ARG_A_ZERO		(0)
#       define R200_TXC_ARG_A_CURRENT_COLOR	(2)
#       define R200_TXC_ARG_A_CURRENT_ALPHA	(3)
#       define R200_TXC_ARG_A_DIFFUSE_COLOR	(4)
#       define R200_TXC_ARG_A_DIFFUSE_ALPHA	(5)
#       define R200_TXC_ARG_A_SPECULAR_COLOR	(6)
#       define R200_TXC_ARG_A_SPECULAR_ALPHA	(7)
#       define R200_TXC_ARG_A_TFACTOR_COLOR	(8)
#       define R200_TXC_ARG_A_TFACTOR_ALPHA	(9)
#       define R200_TXC_ARG_A_R0_COLOR		(10)
#       define R200_TXC_ARG_A_R0_ALPHA		(11)
#       define R200_TXC_ARG_A_R1_COLOR		(12)
#       define R200_TXC_ARG_A_R1_ALPHA		(13)
#       define R200_TXC_ARG_A_R2_COLOR		(14)
#       define R200_TXC_ARG_A_R2_ALPHA		(15)
#       define R200_TXC_ARG_A_R3_COLOR		(16)
#       define R200_TXC_ARG_A_R3_ALPHA		(17)
#       define R200_TXC_ARG_A_R4_COLOR		(18)
#       define R200_TXC_ARG_A_R4_ALPHA		(19)
#       define R200_TXC_ARG_A_R5_COLOR		(20)
#       define R200_TXC_ARG_A_R5_ALPHA		(21)
#       define R200_TXC_ARG_A_TFACTOR1_COLOR	(26)
#       define R200_TXC_ARG_A_TFACTOR1_ALPHA	(27)
#       define R200_TXC_ARG_A_MASK		(31 << 0)
#       define R200_TXC_ARG_A_SHIFT		0
#       define R200_TXC_ARG_B_ZERO		(0 << 5)
#       define R200_TXC_ARG_B_CURRENT_COLOR	(2 << 5)
#       define R200_TXC_ARG_B_CURRENT_ALPHA	(3 << 5)
#       define R200_TXC_ARG_B_DIFFUSE_COLOR	(4 << 5)
#       define R200_TXC_ARG_B_DIFFUSE_ALPHA	(5 << 5)
#       define R200_TXC_ARG_B_SPECULAR_COLOR	(6 << 5)
#       define R200_TXC_ARG_B_SPECULAR_ALPHA	(7 << 5)
#       define R200_TXC_ARG_B_TFACTOR_COLOR	(8 << 5)
#       define R200_TXC_ARG_B_TFACTOR_ALPHA	(9 << 5)
#       define R200_TXC_ARG_B_R0_COLOR		(10 << 5)
#       define R200_TXC_ARG_B_R0_ALPHA		(11 << 5)
#       define R200_TXC_ARG_B_R1_COLOR		(12 << 5)
#       define R200_TXC_ARG_B_R1_ALPHA		(13 << 5)
#       define R200_TXC_ARG_B_R2_COLOR		(14 << 5)
#       define R200_TXC_ARG_B_R2_ALPHA		(15 << 5)
#       define R200_TXC_ARG_B_R3_COLOR		(16 << 5)
#       define R200_TXC_ARG_B_R3_ALPHA		(17 << 5)
#       define R200_TXC_ARG_B_R4_COLOR		(18 << 5)
#       define R200_TXC_ARG_B_R4_ALPHA		(19 << 5)
#       define R200_TXC_ARG_B_R5_COLOR		(20 << 5)
#       define R200_TXC_ARG_B_R5_ALPHA		(21 << 5)
#       define R200_TXC_ARG_B_TFACTOR1_COLOR	(26 << 5)
#       define R200_TXC_ARG_B_TFACTOR1_ALPHA	(27 << 5)
#       define R200_TXC_ARG_B_MASK		(31 << 5)
#       define R200_TXC_ARG_B_SHIFT		5
#       define R200_TXC_ARG_C_ZERO		(0 << 10)
#       define R200_TXC_ARG_C_CURRENT_COLOR	(2 << 10)
#       define R200_TXC_ARG_C_CURRENT_ALPHA	(3 << 10)
#       define R200_TXC_ARG_C_DIFFUSE_COLOR	(4 << 10)
#       define R200_TXC_ARG_C_DIFFUSE_ALPHA	(5 << 10)
#       define R200_TXC_ARG_C_SPECULAR_COLOR	(6 << 10)
#       define R200_TXC_ARG_C_SPECULAR_ALPHA	(7 << 10)
#       define R200_TXC_ARG_C_TFACTOR_COLOR	(8 << 10)
#       define R200_TXC_ARG_C_TFACTOR_ALPHA	(9 << 10)
#       define R200_TXC_ARG_C_R0_COLOR		(10 << 10)
#       define R200_TXC_ARG_C_R0_ALPHA		(11 << 10)
#       define R200_TXC_ARG_C_R1_COLOR		(12 << 10)
#       define R200_TXC_ARG_C_R1_ALPHA		(13 << 10)
#       define R200_TXC_ARG_C_R2_COLOR		(14 << 10)
#       define R200_TXC_ARG_C_R2_ALPHA		(15 << 10)
#       define R200_TXC_ARG_C_R3_COLOR		(16 << 10)
#       define R200_TXC_ARG_C_R3_ALPHA		(17 << 10)
#       define R200_TXC_ARG_C_R4_COLOR		(18 << 10)
#       define R200_TXC_ARG_C_R4_ALPHA		(19 << 10)
#       define R200_TXC_ARG_C_R5_COLOR		(20 << 10)
#       define R200_TXC_ARG_C_R5_ALPHA		(21 << 10)
#       define R200_TXC_ARG_C_TFACTOR1_COLOR	(26 << 10)
#       define R200_TXC_ARG_C_TFACTOR1_ALPHA	(27 << 10)
#       define R200_TXC_ARG_C_MASK		(31 << 10)
#       define R200_TXC_ARG_C_SHIFT		10
#       define R200_TXC_COMP_ARG_A		(1 << 16)
#       define R200_TXC_COMP_ARG_A_SHIFT	(16)
#       define R200_TXC_BIAS_ARG_A		(1 << 17)
#       define R200_TXC_SCALE_ARG_A		(1 << 18)
#       define R200_TXC_NEG_ARG_A		(1 << 19)
#       define R200_TXC_COMP_ARG_B		(1 << 20)
#       define R200_TXC_COMP_ARG_B_SHIFT	(20)
#       define R200_TXC_BIAS_ARG_B		(1 << 21)
#       define R200_TXC_SCALE_ARG_B		(1 << 22)
#       define R200_TXC_NEG_ARG_B		(1 << 23)
#       define R200_TXC_COMP_ARG_C		(1 << 24)
#       define R200_TXC_COMP_ARG_C_SHIFT	(24)
#       define R200_TXC_BIAS_ARG_C		(1 << 25)
#       define R200_TXC_SCALE_ARG_C		(1 << 26)
#       define R200_TXC_NEG_ARG_C		(1 << 27)
#       define R200_TXC_OP_MADD			(0 << 28)
#       define R200_TXC_OP_CND0			(2 << 28)
#       define R200_TXC_OP_LERP			(3 << 28)
#       define R200_TXC_OP_DOT3			(4 << 28)
#       define R200_TXC_OP_DOT4			(5 << 28)
#       define R200_TXC_OP_CONDITIONAL		(6 << 28)
#       define R200_TXC_OP_DOT2_ADD		(7 << 28)
#       define R200_TXC_OP_MASK			(7 << 28)
#define R200_PP_TXCBLEND2_0		0x2f04
#       define R200_TXC_TFACTOR_SEL_SHIFT	0
#       define R200_TXC_TFACTOR_SEL_MASK	0x7
#       define R200_TXC_TFACTOR1_SEL_SHIFT	4
#       define R200_TXC_TFACTOR1_SEL_MASK	(0x7 << 4)
#       define R200_TXC_SCALE_SHIFT		8
#       define R200_TXC_SCALE_MASK		(7 << 8)
#       define R200_TXC_SCALE_1X		(0 << 8)
#       define R200_TXC_SCALE_2X		(1 << 8)
#       define R200_TXC_SCALE_4X		(2 << 8)
#       define R200_TXC_SCALE_8X		(3 << 8)
#       define R200_TXC_SCALE_INV2		(5 << 8)
#       define R200_TXC_SCALE_INV4		(6 << 8)
#       define R200_TXC_SCALE_INV8		(7 << 8)
#       define R200_TXC_CLAMP_SHIFT		12
#       define R200_TXC_CLAMP_MASK		(3 << 12)
#       define R200_TXC_CLAMP_WRAP		(0 << 12)
#       define R200_TXC_CLAMP_0_1		(1 << 12)
#       define R200_TXC_CLAMP_8_8		(2 << 12)
#       define R200_TXC_OUTPUT_REG_MASK		(7 << 16)
#       define R200_TXC_OUTPUT_REG_NONE		(0 << 16)
#       define R200_TXC_OUTPUT_REG_R0		(1 << 16)
#       define R200_TXC_OUTPUT_REG_R1		(2 << 16)
#       define R200_TXC_OUTPUT_REG_R2		(3 << 16)
#       define R200_TXC_OUTPUT_REG_R3		(4 << 16)
#       define R200_TXC_OUTPUT_REG_R4		(5 << 16)
#       define R200_TXC_OUTPUT_REG_R5		(6 << 16)
#       define R200_TXC_OUTPUT_MASK_MASK	(7 << 20)
#       define R200_TXC_OUTPUT_MASK_RGB		(0 << 20)
#       define R200_TXC_OUTPUT_MASK_RG		(1 << 20)
#       define R200_TXC_OUTPUT_MASK_RB		(2 << 20)
#       define R200_TXC_OUTPUT_MASK_R		(3 << 20)
#       define R200_TXC_OUTPUT_MASK_GB		(4 << 20)
#       define R200_TXC_OUTPUT_MASK_G		(5 << 20)
#       define R200_TXC_OUTPUT_MASK_B		(6 << 20)
#       define R200_TXC_OUTPUT_MASK_NONE	(7 << 20)
#       define R200_TXC_REPL_NORMAL		0
#       define R200_TXC_REPL_RED		1
#       define R200_TXC_REPL_GREEN		2
#       define R200_TXC_REPL_BLUE		3
#       define R200_TXC_REPL_ARG_A_SHIFT	26
#       define R200_TXC_REPL_ARG_A_MASK		(3 << 26)
#       define R200_TXC_REPL_ARG_B_SHIFT	28
#       define R200_TXC_REPL_ARG_B_MASK		(3 << 28)
#       define R200_TXC_REPL_ARG_C_SHIFT	30
#       define R200_TXC_REPL_ARG_C_MASK		(3 << 30)
#define R200_PP_TXABLEND_0			0x2f08
#       define R200_TXA_ARG_A_ZERO		(0)
#       define R200_TXA_ARG_A_CURRENT_ALPHA	(2) /* guess */
#       define R200_TXA_ARG_A_CURRENT_BLUE	(3) /* guess */
#       define R200_TXA_ARG_A_DIFFUSE_ALPHA	(4)
#       define R200_TXA_ARG_A_DIFFUSE_BLUE	(5)
#       define R200_TXA_ARG_A_SPECULAR_ALPHA	(6)
#       define R200_TXA_ARG_A_SPECULAR_BLUE	(7)
#       define R200_TXA_ARG_A_TFACTOR_ALPHA	(8)
#       define R200_TXA_ARG_A_TFACTOR_BLUE	(9)
#       define R200_TXA_ARG_A_R0_ALPHA		(10)
#       define R200_TXA_ARG_A_R0_BLUE		(11)
#       define R200_TXA_ARG_A_R1_ALPHA		(12)
#       define R200_TXA_ARG_A_R1_BLUE		(13)
#       define R200_TXA_ARG_A_R2_ALPHA		(14)
#       define R200_TXA_ARG_A_R2_BLUE		(15)
#       define R200_TXA_ARG_A_R3_ALPHA		(16)
#       define R200_TXA_ARG_A_R3_BLUE		(17)
#       define R200_TXA_ARG_A_R4_ALPHA		(18)
#       define R200_TXA_ARG_A_R4_BLUE		(19)
#       define R200_TXA_ARG_A_R5_ALPHA		(20)
#       define R200_TXA_ARG_A_R5_BLUE		(21)
#       define R200_TXA_ARG_A_TFACTOR1_ALPHA	(26)
#       define R200_TXA_ARG_A_TFACTOR1_BLUE	(27)
#       define R200_TXA_ARG_A_MASK		(31 << 0)
#       define R200_TXA_ARG_A_SHIFT		0
#       define R200_TXA_ARG_B_ZERO		(0 << 5)
#       define R200_TXA_ARG_B_CURRENT_ALPHA	(2 << 5) /* guess */
#       define R200_TXA_ARG_B_CURRENT_BLUE	(3 << 5) /* guess */
#       define R200_TXA_ARG_B_DIFFUSE_ALPHA	(4 << 5)
#       define R200_TXA_ARG_B_DIFFUSE_BLUE	(5 << 5)
#       define R200_TXA_ARG_B_SPECULAR_ALPHA	(6 << 5)
#       define R200_TXA_ARG_B_SPECULAR_BLUE	(7 << 5)
#       define R200_TXA_ARG_B_TFACTOR_ALPHA	(8 << 5)
#       define R200_TXA_ARG_B_TFACTOR_BLUE	(9 << 5)
#       define R200_TXA_ARG_B_R0_ALPHA		(10 << 5)
#       define R200_TXA_ARG_B_R0_BLUE		(11 << 5)
#       define R200_TXA_ARG_B_R1_ALPHA		(12 << 5)
#       define R200_TXA_ARG_B_R1_BLUE		(13 << 5)
#       define R200_TXA_ARG_B_R2_ALPHA		(14 << 5)
#       define R200_TXA_ARG_B_R2_BLUE		(15 << 5)
#       define R200_TXA_ARG_B_R3_ALPHA		(16 << 5)
#       define R200_TXA_ARG_B_R3_BLUE		(17 << 5)
#       define R200_TXA_ARG_B_R4_ALPHA		(18 << 5)
#       define R200_TXA_ARG_B_R4_BLUE		(19 << 5)
#       define R200_TXA_ARG_B_R5_ALPHA		(20 << 5)
#       define R200_TXA_ARG_B_R5_BLUE		(21 << 5)
#       define R200_TXA_ARG_B_TFACTOR1_ALPHA	(26 << 5)
#       define R200_TXA_ARG_B_TFACTOR1_BLUE	(27 << 5)
#       define R200_TXA_ARG_B_MASK		(31 << 5)
#       define R200_TXA_ARG_B_SHIFT			5
#       define R200_TXA_ARG_C_ZERO		(0 << 10)
#       define R200_TXA_ARG_C_CURRENT_ALPHA	(2 << 10) /* guess */
#       define R200_TXA_ARG_C_CURRENT_BLUE	(3 << 10) /* guess */
#       define R200_TXA_ARG_C_DIFFUSE_ALPHA	(4 << 10)
#       define R200_TXA_ARG_C_DIFFUSE_BLUE	(5 << 10)
#       define R200_TXA_ARG_C_SPECULAR_ALPHA	(6 << 10)
#       define R200_TXA_ARG_C_SPECULAR_BLUE	(7 << 10)
#       define R200_TXA_ARG_C_TFACTOR_ALPHA	(8 << 10)
#       define R200_TXA_ARG_C_TFACTOR_BLUE	(9 << 10)
#       define R200_TXA_ARG_C_R0_ALPHA		(10 << 10)
#       define R200_TXA_ARG_C_R0_BLUE		(11 << 10)
#       define R200_TXA_ARG_C_R1_ALPHA		(12 << 10)
#       define R200_TXA_ARG_C_R1_BLUE		(13 << 10)
#       define R200_TXA_ARG_C_R2_ALPHA		(14 << 10)
#       define R200_TXA_ARG_C_R2_BLUE		(15 << 10)
#       define R200_TXA_ARG_C_R3_ALPHA		(16 << 10)
#       define R200_TXA_ARG_C_R3_BLUE		(17 << 10)
#       define R200_TXA_ARG_C_R4_ALPHA		(18 << 10)
#       define R200_TXA_ARG_C_R4_BLUE		(19 << 10)
#       define R200_TXA_ARG_C_R5_ALPHA		(20 << 10)
#       define R200_TXA_ARG_C_R5_BLUE		(21 << 10)
#       define R200_TXA_ARG_C_TFACTOR1_ALPHA	(26 << 10)
#       define R200_TXA_ARG_C_TFACTOR1_BLUE	(27 << 10)
#       define R200_TXA_ARG_C_MASK		(31 << 10)
#       define R200_TXA_ARG_C_SHIFT		10
#       define R200_TXA_COMP_ARG_A		(1 << 16)
#       define R200_TXA_COMP_ARG_A_SHIFT	(16)
#       define R200_TXA_BIAS_ARG_A		(1 << 17)
#       define R200_TXA_SCALE_ARG_A		(1 << 18)
#       define R200_TXA_NEG_ARG_A		(1 << 19)
#       define R200_TXA_COMP_ARG_B		(1 << 20)
#       define R200_TXA_COMP_ARG_B_SHIFT	(20)
#       define R200_TXA_BIAS_ARG_B		(1 << 21)
#       define R200_TXA_SCALE_ARG_B		(1 << 22)
#       define R200_TXA_NEG_ARG_B		(1 << 23)
#       define R200_TXA_COMP_ARG_C		(1 << 24)
#       define R200_TXA_COMP_ARG_C_SHIFT	(24)
#       define R200_TXA_BIAS_ARG_C		(1 << 25)
#       define R200_TXA_SCALE_ARG_C		(1 << 26)
#       define R200_TXA_NEG_ARG_C		(1 << 27)
#       define R200_TXA_OP_MADD			(0 << 28)
#       define R200_TXA_OP_CND0			(2 << 28)
#       define R200_TXA_OP_LERP			(3 << 28)
#       define R200_TXA_OP_CONDITIONAL		(6 << 28)
#       define R200_TXA_OP_MASK			(7 << 28)
#define R200_PP_TXABLEND2_0			0x2f0c
#       define R200_TXA_TFACTOR_SEL_SHIFT	0
#       define R200_TXA_TFACTOR_SEL_MASK	0x7
#       define R200_TXA_TFACTOR1_SEL_SHIFT	4
#       define R200_TXA_TFACTOR1_SEL_MASK	(0x7 << 4)
#       define R200_TXA_SCALE_SHIFT		8
#       define R200_TXA_SCALE_MASK		(7 << 8)
#       define R200_TXA_SCALE_1X		(0 << 8)
#       define R200_TXA_SCALE_2X		(1 << 8)
#       define R200_TXA_SCALE_4X		(2 << 8)
#       define R200_TXA_SCALE_8X		(3 << 8)
#       define R200_TXA_SCALE_INV2		(5 << 8)
#       define R200_TXA_SCALE_INV4		(6 << 8)
#       define R200_TXA_SCALE_INV8		(7 << 8)
#       define R200_TXA_CLAMP_SHIFT		12
#       define R200_TXA_CLAMP_MASK		(3 << 12)
#       define R200_TXA_CLAMP_WRAP		(0 << 12)
#       define R200_TXA_CLAMP_0_1		(1 << 12)
#       define R200_TXA_CLAMP_8_8		(2 << 12)
#       define R200_TXA_OUTPUT_REG_MASK		(7 << 16)
#       define R200_TXA_OUTPUT_REG_NONE		(0 << 16)
#       define R200_TXA_OUTPUT_REG_R0		(1 << 16)
#       define R200_TXA_OUTPUT_REG_R1		(2 << 16)
#       define R200_TXA_OUTPUT_REG_R2		(3 << 16)
#       define R200_TXA_OUTPUT_REG_R3		(4 << 16)
#       define R200_TXA_OUTPUT_REG_R4		(5 << 16)
#       define R200_TXA_OUTPUT_REG_R5		(6 << 16)
#       define R200_TXA_DOT_ALPHA		(1 << 20)
#       define R200_TXA_REPL_NORMAL		0
#       define R200_TXA_REPL_RED		1
#       define R200_TXA_REPL_GREEN		2
#       define R200_TXA_REPL_ARG_A_SHIFT	26
#       define R200_TXA_REPL_ARG_A_MASK		(3 << 26)
#       define R200_TXA_REPL_ARG_B_SHIFT	28
#       define R200_TXA_REPL_ARG_B_MASK		(3 << 28)
#       define R200_TXA_REPL_ARG_C_SHIFT	30
#       define R200_TXA_REPL_ARG_C_MASK		(3 << 30)

#define R200_SE_VTX_FMT_0			0x2088
#       define R200_VTX_XY			0 /* always have xy */
#       define R200_VTX_Z0			(1<<0)
#       define R200_VTX_W0			(1<<1)
#       define R200_VTX_WEIGHT_COUNT_SHIFT	(2)
#       define R200_VTX_PV_MATRIX_SEL		(1<<5)
#       define R200_VTX_N0			(1<<6)
#       define R200_VTX_POINT_SIZE		(1<<7)
#       define R200_VTX_DISCRETE_FOG		(1<<8)
#       define R200_VTX_SHININESS_0		(1<<9)
#       define R200_VTX_SHININESS_1		(1<<10)
#       define   R200_VTX_COLOR_NOT_PRESENT	0
#       define   R200_VTX_PK_RGBA		1
#       define   R200_VTX_FP_RGB		2
#       define   R200_VTX_FP_RGBA		3
#       define   R200_VTX_COLOR_MASK		3
#       define R200_VTX_COLOR_0_SHIFT		11
#       define R200_VTX_COLOR_1_SHIFT		13
#       define R200_VTX_COLOR_2_SHIFT		15
#       define R200_VTX_COLOR_3_SHIFT		17
#       define R200_VTX_COLOR_4_SHIFT		19
#       define R200_VTX_COLOR_5_SHIFT		21
#       define R200_VTX_COLOR_6_SHIFT		23
#       define R200_VTX_COLOR_7_SHIFT		25
#       define R200_VTX_XY1			(1<<28)
#       define R200_VTX_Z1			(1<<29)
#       define R200_VTX_W1			(1<<30)
#       define R200_VTX_N1			(1<<31)
#define R200_SE_VTX_FMT_1			0x208c
#       define R200_VTX_TEX0_COMP_CNT_SHIFT	0
#       define R200_VTX_TEX1_COMP_CNT_SHIFT	3
#       define R200_VTX_TEX2_COMP_CNT_SHIFT	6
#       define R200_VTX_TEX3_COMP_CNT_SHIFT	9
#       define R200_VTX_TEX4_COMP_CNT_SHIFT	12
#       define R200_VTX_TEX5_COMP_CNT_SHIFT	15

#define R200_SE_TCL_OUTPUT_VTX_FMT_0		0x2090
#define R200_SE_TCL_OUTPUT_VTX_FMT_1		0x2094
#define R200_SE_TCL_OUTPUT_VTX_COMP_SEL		0x2250
#       define R200_OUTPUT_XYZW			(1<<0)
#       define R200_OUTPUT_COLOR_0		(1<<8)
#       define R200_OUTPUT_COLOR_1		(1<<9)
#       define R200_OUTPUT_TEX_0		(1<<16)
#       define R200_OUTPUT_TEX_1		(1<<17)
#       define R200_OUTPUT_TEX_2		(1<<18)
#       define R200_OUTPUT_TEX_3		(1<<19)
#       define R200_OUTPUT_TEX_4		(1<<20)
#       define R200_OUTPUT_TEX_5		(1<<21)
#       define R200_OUTPUT_TEX_MASK		(0x3f<<16)
#       define R200_OUTPUT_DISCRETE_FOG		(1<<24)
#       define R200_OUTPUT_PT_SIZE		(1<<25)
#       define R200_FORCE_INORDER_PROC		(1<<31)
#define R200_PP_CNTL_X				0x2cc4
#define R200_PP_TXMULTI_CTL_0			0x2c1c
#define R200_PP_TXMULTI_CTL_1			0x2c3c
#define R200_PP_TXMULTI_CTL_2			0x2c5c
#define R200_PP_TXMULTI_CTL_3			0x2c7c
#define R200_PP_TXMULTI_CTL_4			0x2c9c
#define R200_PP_TXMULTI_CTL_5			0x2cbc
#define R200_SE_VTX_STATE_CNTL			0x2180
#       define R200_UPDATE_USER_COLOR_0_ENA_MASK (1<<16)

				/* Registers for CP and Microcode Engine */
#define RADEON_CP_ME_RAM_ADDR               0x07d4
#define RADEON_CP_ME_RAM_RADDR              0x07d8
#define RADEON_CP_ME_RAM_DATAH              0x07dc
#define RADEON_CP_ME_RAM_DATAL              0x07e0

#define RADEON_CP_RB_BASE                   0x0700
#define RADEON_CP_RB_CNTL                   0x0704
#	define RADEON_RB_BUFSZ_SHIFT		0
#	define RADEON_RB_BUFSZ_MASK		(0x3f << 0)
#	define RADEON_RB_BLKSZ_SHIFT		8
#	define RADEON_RB_BLKSZ_MASK		(0x3f << 8)
#	define RADEON_BUF_SWAP_32BIT		(1 << 17)
#	define RADEON_MAX_FETCH_SHIFT		18
#	define RADEON_MAX_FETCH_MASK		(0x3 << 18)
#	define RADEON_RB_NO_UPDATE		(1 << 27)
#	define RADEON_RB_RPTR_WR_ENA		(1 << 31)
#define RADEON_CP_RB_RPTR_ADDR              0x070c
#define RADEON_CP_RB_RPTR                   0x0710
#define RADEON_CP_RB_WPTR                   0x0714
#define RADEON_CP_RB_RPTR_WR                0x071c

#define RADEON_SCRATCH_UMSK		    0x0770
#define RADEON_SCRATCH_ADDR		    0x0774

#define R600_CP_RB_BASE                     0xc100
#define R600_CP_RB_CNTL                     0xc104
#       define R600_RB_BUFSZ(x)             ((x) << 0)
#       define R600_RB_BLKSZ(x)             ((x) << 8)
#       define R600_RB_NO_UPDATE            (1 << 27)
#       define R600_RB_RPTR_WR_ENA          (1 << 31)
#define R600_CP_RB_RPTR_WR                  0xc108
#define R600_CP_RB_RPTR_ADDR                0xc10c
#define R600_CP_RB_RPTR_ADDR_HI             0xc110
#define R600_CP_RB_WPTR                     0xc114
#define R600_CP_RB_WPTR_ADDR                0xc118
#define R600_CP_RB_WPTR_ADDR_HI             0xc11c
#define R600_CP_RB_RPTR                     0x8700
#define R600_CP_RB_WPTR_DELAY               0x8704

#define RADEON_CP_IB_BASE                   0x0738
#define RADEON_CP_IB_BUFSZ                  0x073c

#define RADEON_CP_CSQ_CNTL                  0x0740
#       define RADEON_CSQ_CNT_PRIMARY_MASK     (0xff << 0)
#       define RADEON_CSQ_PRIDIS_INDDIS        (0    << 28)
#       define RADEON_CSQ_PRIPIO_INDDIS        (1    << 28)
#       define RADEON_CSQ_PRIBM_INDDIS         (2    << 28)
#       define RADEON_CSQ_PRIPIO_INDBM         (3    << 28)
#       define RADEON_CSQ_PRIBM_INDBM          (4    << 28)
#       define RADEON_CSQ_PRIPIO_INDPIO        (15   << 28)

#define R300_CP_RESYNC_ADDR                 0x778
#define R300_CP_RESYNC_DATA                 0x77c

#define RADEON_CP_CSQ_STAT                  0x07f8
#       define RADEON_CSQ_RPTR_PRIMARY_MASK    (0xff <<  0)
#       define RADEON_CSQ_WPTR_PRIMARY_MASK    (0xff <<  8)
#       define RADEON_CSQ_RPTR_INDIRECT_MASK   (0xff << 16)
#       define RADEON_CSQ_WPTR_INDIRECT_MASK   (0xff << 24)
#define RADEON_CP_CSQ2_STAT                  0x07fc
#define RADEON_CP_CSQ_ADDR                  0x07f0
#define RADEON_CP_CSQ_DATA                  0x07f4
#define RADEON_CP_CSQ_APER_PRIMARY          0x1000
#define RADEON_CP_CSQ_APER_INDIRECT         0x1300

#define RADEON_CP_RB_WPTR_DELAY             0x0718
#       define RADEON_PRE_WRITE_TIMER_SHIFT    0
#       define RADEON_PRE_WRITE_LIMIT_SHIFT    23
#define RADEON_CP_CSQ_MODE		0x0744
#	define RADEON_INDIRECT2_START_SHIFT	0
#	define RADEON_INDIRECT2_START_MASK	(0x7f << 0)
#	define RADEON_INDIRECT1_START_SHIFT	8
#	define RADEON_INDIRECT1_START_MASK	(0x7f << 8)

#define RADEON_AIC_CNTL                     0x01d0
#       define RADEON_PCIGART_TRANSLATE_EN     (1 << 0)
#       define RADEON_DIS_OUT_OF_PCI_GART_ACCESS     (1 << 1)
#	define RS400_MSI_REARM	                (1 << 3) /* rs400/rs480 */
#define RADEON_AIC_LO_ADDR                  0x01dc
#define RADEON_AIC_PT_BASE		0x01d8
#define RADEON_AIC_HI_ADDR		0x01e0



				/* Constants */
/* #define RADEON_LAST_FRAME_REG               RADEON_GUI_SCRATCH_REG0 */
/* efine RADEON_LAST_CLEAR_REG               RADEON_GUI_SCRATCH_REG2 */



				/* CP packet types */
#define RADEON_CP_PACKET0                           0x00000000
#define RADEON_CP_PACKET1                           0x40000000
#define RADEON_CP_PACKET2                           0x80000000
#define RADEON_CP_PACKET3                           0xC0000000
#       define RADEON_CP_PACKET_MASK                0xC0000000
#       define RADEON_CP_PACKET_COUNT_MASK          0x3fff0000
#       define RADEON_CP_PACKET_MAX_DWORDS          (1 << 12)
#       define RADEON_CP_PACKET0_REG_MASK           0x000007ff
#       define R300_CP_PACKET0_REG_MASK             0x00001fff
#       define R600_CP_PACKET0_REG_MASK             0x0000ffff
#       define RADEON_CP_PACKET1_REG0_MASK          0x000007ff
#       define RADEON_CP_PACKET1_REG1_MASK          0x003ff800

#define RADEON_CP_PACKET0_ONE_REG_WR                0x00008000

#define RADEON_CP_PACKET3_NOP                       0xC0001000
#define RADEON_CP_PACKET3_NEXT_CHAR                 0xC0001900
#define RADEON_CP_PACKET3_PLY_NEXTSCAN              0xC0001D00
#define RADEON_CP_PACKET3_SET_SCISSORS              0xC0001E00
#define RADEON_CP_PACKET3_3D_RNDR_GEN_INDX_PRIM     0xC0002300
#define RADEON_CP_PACKET3_LOAD_MICROCODE            0xC0002400
#define RADEON_CP_PACKET3_WAIT_FOR_IDLE             0xC0002600
#define RADEON_CP_PACKET3_3D_DRAW_VBUF              0xC0002800
#define RADEON_CP_PACKET3_3D_DRAW_IMMD              0xC0002900
#define RADEON_CP_PACKET3_3D_DRAW_INDX              0xC0002A00
#define RADEON_CP_PACKET3_LOAD_PALETTE              0xC0002C00
#define R200_CP_PACKET3_3D_DRAW_IMMD_2              0xc0003500
#define RADEON_CP_PACKET3_3D_LOAD_VBPNTR            0xC0002F00
#define RADEON_CP_PACKET3_CNTL_PAINT                0xC0009100
#define RADEON_CP_PACKET3_CNTL_BITBLT               0xC0009200
#define RADEON_CP_PACKET3_CNTL_SMALLTEXT            0xC0009300
#define RADEON_CP_PACKET3_CNTL_HOSTDATA_BLT         0xC0009400
#define RADEON_CP_PACKET3_CNTL_POLYLINE             0xC0009500
#define RADEON_CP_PACKET3_CNTL_POLYSCANLINES        0xC0009800
#define RADEON_CP_PACKET3_CNTL_PAINT_MULTI          0xC0009A00
#define RADEON_CP_PACKET3_CNTL_BITBLT_MULTI         0xC0009B00
#define RADEON_CP_PACKET3_CNTL_TRANS_BITBLT         0xC0009C00


#define RADEON_CP_VC_FRMT_XY                        0x00000000
#define RADEON_CP_VC_FRMT_W0                        0x00000001
#define RADEON_CP_VC_FRMT_FPCOLOR                   0x00000002
#define RADEON_CP_VC_FRMT_FPALPHA                   0x00000004
#define RADEON_CP_VC_FRMT_PKCOLOR                   0x00000008
#define RADEON_CP_VC_FRMT_FPSPEC                    0x00000010
#define RADEON_CP_VC_FRMT_FPFOG                     0x00000020
#define RADEON_CP_VC_FRMT_PKSPEC                    0x00000040
#define RADEON_CP_VC_FRMT_ST0                       0x00000080
#define RADEON_CP_VC_FRMT_ST1                       0x00000100
#define RADEON_CP_VC_FRMT_Q1                        0x00000200
#define RADEON_CP_VC_FRMT_ST2                       0x00000400
#define RADEON_CP_VC_FRMT_Q2                        0x00000800
#define RADEON_CP_VC_FRMT_ST3                       0x00001000
#define RADEON_CP_VC_FRMT_Q3                        0x00002000
#define RADEON_CP_VC_FRMT_Q0                        0x00004000
#define RADEON_CP_VC_FRMT_BLND_WEIGHT_CNT_MASK      0x00038000
#define RADEON_CP_VC_FRMT_N0                        0x00040000
#define RADEON_CP_VC_FRMT_XY1                       0x08000000
#define RADEON_CP_VC_FRMT_Z1                        0x10000000
#define RADEON_CP_VC_FRMT_W1                        0x20000000
#define RADEON_CP_VC_FRMT_N1                        0x40000000
#define RADEON_CP_VC_FRMT_Z                         0x80000000

#define RADEON_CP_VC_CNTL_PRIM_TYPE_NONE            0x00000000
#define RADEON_CP_VC_CNTL_PRIM_TYPE_POINT           0x00000001
#define RADEON_CP_VC_CNTL_PRIM_TYPE_LINE            0x00000002
#define RADEON_CP_VC_CNTL_PRIM_TYPE_LINE_STRIP      0x00000003
#define RADEON_CP_VC_CNTL_PRIM_TYPE_TRI_LIST        0x00000004
#define RADEON_CP_VC_CNTL_PRIM_TYPE_TRI_FAN         0x00000005
#define RADEON_CP_VC_CNTL_PRIM_TYPE_TRI_STRIP       0x00000006
#define RADEON_CP_VC_CNTL_PRIM_TYPE_TRI_TYPE_2      0x00000007
#define RADEON_CP_VC_CNTL_PRIM_TYPE_RECT_LIST       0x00000008
#define RADEON_CP_VC_CNTL_PRIM_TYPE_3VRT_POINT_LIST 0x00000009
#define RADEON_CP_VC_CNTL_PRIM_TYPE_3VRT_LINE_LIST  0x0000000a
#define RADEON_CP_VC_CNTL_PRIM_WALK_IND             0x00000010
#define RADEON_CP_VC_CNTL_PRIM_WALK_LIST            0x00000020
#define RADEON_CP_VC_CNTL_PRIM_WALK_RING            0x00000030
#define RADEON_CP_VC_CNTL_COLOR_ORDER_BGRA          0x00000000
#define RADEON_CP_VC_CNTL_COLOR_ORDER_RGBA          0x00000040
#define RADEON_CP_VC_CNTL_MAOS_ENABLE               0x00000080
#define RADEON_CP_VC_CNTL_VTX_FMT_NON_RADEON_MODE   0x00000000
#define RADEON_CP_VC_CNTL_VTX_FMT_RADEON_MODE       0x00000100
#define RADEON_CP_VC_CNTL_TCL_DISABLE               0x00000000
#define RADEON_CP_VC_CNTL_TCL_ENABLE                0x00000200
#define RADEON_CP_VC_CNTL_NUM_SHIFT                 16

#define RADEON_VS_MATRIX_0_ADDR                   0
#define RADEON_VS_MATRIX_1_ADDR                   4
#define RADEON_VS_MATRIX_2_ADDR                   8
#define RADEON_VS_MATRIX_3_ADDR                  12
#define RADEON_VS_MATRIX_4_ADDR                  16
#define RADEON_VS_MATRIX_5_ADDR                  20
#define RADEON_VS_MATRIX_6_ADDR                  24
#define RADEON_VS_MATRIX_7_ADDR                  28
#define RADEON_VS_MATRIX_8_ADDR                  32
#define RADEON_VS_MATRIX_9_ADDR                  36
#define RADEON_VS_MATRIX_10_ADDR                 40
#define RADEON_VS_MATRIX_11_ADDR                 44
#define RADEON_VS_MATRIX_12_ADDR                 48
#define RADEON_VS_MATRIX_13_ADDR                 52
#define RADEON_VS_MATRIX_14_ADDR                 56
#define RADEON_VS_MATRIX_15_ADDR                 60
#define RADEON_VS_LIGHT_AMBIENT_ADDR             64
#define RADEON_VS_LIGHT_DIFFUSE_ADDR             72
#define RADEON_VS_LIGHT_SPECULAR_ADDR            80
#define RADEON_VS_LIGHT_DIRPOS_ADDR              88
#define RADEON_VS_LIGHT_HWVSPOT_ADDR             96
#define RADEON_VS_LIGHT_ATTENUATION_ADDR        104
#define RADEON_VS_MATRIX_EYE2CLIP_ADDR          112
#define RADEON_VS_UCP_ADDR                      116
#define RADEON_VS_GLOBAL_AMBIENT_ADDR           122
#define RADEON_VS_FOG_PARAM_ADDR                123
#define RADEON_VS_EYE_VECTOR_ADDR               124

#define RADEON_SS_LIGHT_DCD_ADDR                  0
#define RADEON_SS_LIGHT_SPOT_EXPONENT_ADDR        8
#define RADEON_SS_LIGHT_SPOT_CUTOFF_ADDR         16
#define RADEON_SS_LIGHT_SPECULAR_THRESH_ADDR     24
#define RADEON_SS_LIGHT_RANGE_CUTOFF_ADDR        32
#define RADEON_SS_VERT_GUARD_CLIP_ADJ_ADDR       48
#define RADEON_SS_VERT_GUARD_DISCARD_ADJ_ADDR    49
#define RADEON_SS_HORZ_GUARD_CLIP_ADJ_ADDR       50
#define RADEON_SS_HORZ_GUARD_DISCARD_ADJ_ADDR    51
#define RADEON_SS_SHININESS                      60

#define RADEON_TV_MASTER_CNTL                    0x0800
#       define RADEON_TV_ASYNC_RST               (1 <<  0)
#       define RADEON_CRT_ASYNC_RST              (1 <<  1)
#       define RADEON_RESTART_PHASE_FIX          (1 <<  3)
#	define RADEON_TV_FIFO_ASYNC_RST		 (1 <<  4)
#	define RADEON_VIN_ASYNC_RST		 (1 <<  5)
#	define RADEON_AUD_ASYNC_RST		 (1 <<  6)
#	define RADEON_DVS_ASYNC_RST		 (1 <<  7)
#       define RADEON_CRT_FIFO_CE_EN             (1 <<  9)
#       define RADEON_TV_FIFO_CE_EN              (1 << 10)
#       define RADEON_RE_SYNC_NOW_SEL_MASK       (3 << 14)
#       define RADEON_TVCLK_ALWAYS_ONb           (1 << 30)
#	define RADEON_TV_ON			 (1 << 31)
#define RADEON_TV_PRE_DAC_MUX_CNTL               0x0888
#       define RADEON_Y_RED_EN                   (1 << 0)
#       define RADEON_C_GRN_EN                   (1 << 1)
#       define RADEON_CMP_BLU_EN                 (1 << 2)
#       define RADEON_DAC_DITHER_EN              (1 << 3)
#       define RADEON_RED_MX_FORCE_DAC_DATA      (6 << 4)
#       define RADEON_GRN_MX_FORCE_DAC_DATA      (6 << 8)
#       define RADEON_BLU_MX_FORCE_DAC_DATA      (6 << 12)
#       define RADEON_TV_FORCE_DAC_DATA_SHIFT    16
#define RADEON_TV_RGB_CNTL                           0x0804
#       define RADEON_SWITCH_TO_BLUE		  (1 <<  4)
#       define RADEON_RGB_DITHER_EN		  (1 <<  5)
#       define RADEON_RGB_SRC_SEL_MASK		  (3 <<  8)
#       define RADEON_RGB_SRC_SEL_CRTC1		  (0 <<  8)
#       define RADEON_RGB_SRC_SEL_RMX		  (1 <<  8)
#       define RADEON_RGB_SRC_SEL_CRTC2		  (2 <<  8)
#       define RADEON_RGB_CONVERT_BY_PASS	  (1 << 10)
#       define RADEON_UVRAM_READ_MARGIN_SHIFT	  16
#       define RADEON_FIFORAM_FFMACRO_READ_MARGIN_SHIFT	  20
#       define RADEON_RGB_ATTEN_SEL(x)            ((x) << 24)
#       define RADEON_TVOUT_SCALE_EN              (1 << 26)
#       define RADEON_RGB_ATTEN_VAL(x)            ((x) << 28)
#define RADEON_TV_SYNC_CNTL                          0x0808
#       define RADEON_SYNC_OE                     (1 <<  0)
#       define RADEON_SYNC_OUT                    (1 <<  1)
#       define RADEON_SYNC_IN                     (1 <<  2)
#       define RADEON_SYNC_PUB                    (1 <<  3)
#       define RADEON_SYNC_PD                     (1 <<  4)
#       define RADEON_TV_SYNC_IO_DRIVE            (1 <<  5)
#define RADEON_TV_HTOTAL                             0x080c
#define RADEON_TV_HDISP                              0x0810
#define RADEON_TV_HSTART                             0x0818
#define RADEON_TV_HCOUNT                             0x081C
#define RADEON_TV_VTOTAL                             0x0820
#define RADEON_TV_VDISP                              0x0824
#define RADEON_TV_VCOUNT                             0x0828
#define RADEON_TV_FTOTAL                             0x082c
#define RADEON_TV_FCOUNT                             0x0830
#define RADEON_TV_FRESTART                           0x0834
#define RADEON_TV_HRESTART                           0x0838
#define RADEON_TV_VRESTART                           0x083c
#define RADEON_TV_HOST_READ_DATA                     0x0840
#define RADEON_TV_HOST_WRITE_DATA                    0x0844
#define RADEON_TV_HOST_RD_WT_CNTL                    0x0848
#	define RADEON_HOST_FIFO_RD		 (1 << 12)
#	define RADEON_HOST_FIFO_RD_ACK		 (1 << 13)
#	define RADEON_HOST_FIFO_WT		 (1 << 14)
#	define RADEON_HOST_FIFO_WT_ACK		 (1 << 15)
#define RADEON_TV_VSCALER_CNTL1                      0x084c
#       define RADEON_UV_INC_MASK                0xffff
#       define RADEON_UV_INC_SHIFT               0
#       define RADEON_Y_W_EN			 (1 << 24)
#       define RADEON_RESTART_FIELD              (1 << 29) /* restart on field 0 */
#       define RADEON_Y_DEL_W_SIG_SHIFT          26
#define RADEON_TV_TIMING_CNTL                        0x0850
#       define RADEON_H_INC_MASK                 0xfff
#       define RADEON_H_INC_SHIFT                0
#       define RADEON_REQ_Y_FIRST                (1 << 19)
#       define RADEON_FORCE_BURST_ALWAYS         (1 << 21)
#       define RADEON_UV_POST_SCALE_BYPASS       (1 << 23)
#       define RADEON_UV_OUTPUT_POST_SCALE_SHIFT 24
#define RADEON_TV_VSCALER_CNTL2                      0x0854
#       define RADEON_DITHER_MODE                (1 <<  0)
#       define RADEON_Y_OUTPUT_DITHER_EN         (1 <<  1)
#       define RADEON_UV_OUTPUT_DITHER_EN        (1 <<  2)
#       define RADEON_UV_TO_BUF_DITHER_EN        (1 <<  3)
#define RADEON_TV_Y_FALL_CNTL                        0x0858
#       define RADEON_Y_FALL_PING_PONG           (1 << 16)
#       define RADEON_Y_COEF_EN                  (1 << 17)
#define RADEON_TV_Y_RISE_CNTL                        0x085c
#       define RADEON_Y_RISE_PING_PONG           (1 << 16)
#define RADEON_TV_Y_SAW_TOOTH_CNTL                   0x0860
#define RADEON_TV_UPSAMP_AND_GAIN_CNTL               0x0864
#	define RADEON_YUPSAMP_EN		 (1 <<  0)
#	define RADEON_UVUPSAMP_EN		 (1 <<  2)
#define RADEON_TV_GAIN_LIMIT_SETTINGS                0x0868
#       define RADEON_Y_GAIN_LIMIT_SHIFT         0
#       define RADEON_UV_GAIN_LIMIT_SHIFT        16
#define RADEON_TV_LINEAR_GAIN_SETTINGS               0x086c
#       define RADEON_Y_GAIN_SHIFT               0
#       define RADEON_UV_GAIN_SHIFT              16
#define RADEON_TV_MODULATOR_CNTL1                    0x0870
#	define RADEON_YFLT_EN			 (1 <<  2)
#	define RADEON_UVFLT_EN			 (1 <<  3)
#       define RADEON_ALT_PHASE_EN               (1 <<  6)
#       define RADEON_SYNC_TIP_LEVEL             (1 <<  7)
#       define RADEON_BLANK_LEVEL_SHIFT          8
#       define RADEON_SET_UP_LEVEL_SHIFT         16
#	define RADEON_SLEW_RATE_LIMIT		 (1 << 23)
#       define RADEON_CY_FILT_BLEND_SHIFT        28
#define RADEON_TV_MODULATOR_CNTL2                    0x0874
#       define RADEON_TV_U_BURST_LEVEL_MASK     0x1ff
#       define RADEON_TV_V_BURST_LEVEL_MASK     0x1ff
#       define RADEON_TV_V_BURST_LEVEL_SHIFT    16
#define RADEON_TV_CRC_CNTL                           0x0890
#define RADEON_TV_UV_ADR                             0x08ac
#	define RADEON_MAX_UV_ADR_MASK		 0x000000ff
#	define RADEON_MAX_UV_ADR_SHIFT		 0
#	define RADEON_TABLE1_BOT_ADR_MASK	 0x0000ff00
#	define RADEON_TABLE1_BOT_ADR_SHIFT	 8
#	define RADEON_TABLE3_TOP_ADR_MASK	 0x00ff0000
#	define RADEON_TABLE3_TOP_ADR_SHIFT	 16
#	define RADEON_HCODE_TABLE_SEL_MASK	 0x06000000
#	define RADEON_HCODE_TABLE_SEL_SHIFT	 25
#	define RADEON_VCODE_TABLE_SEL_MASK	 0x18000000
#	define RADEON_VCODE_TABLE_SEL_SHIFT	 27
#	define RADEON_TV_MAX_FIFO_ADDR		 0x1a7
#	define RADEON_TV_MAX_FIFO_ADDR_INTERNAL	 0x1ff
#define RADEON_TV_PLL_FINE_CNTL			     0x0020	/* PLL */
#define RADEON_TV_PLL_CNTL                           0x0021	/* PLL */
#       define RADEON_TV_M0LO_MASK               0xff
#       define RADEON_TV_M0HI_MASK               0x7
#       define RADEON_TV_M0HI_SHIFT              18
#       define RADEON_TV_N0LO_MASK               0x1ff
#       define RADEON_TV_N0LO_SHIFT              8
#       define RADEON_TV_N0HI_MASK               0x3
#       define RADEON_TV_N0HI_SHIFT              21
#       define RADEON_TV_P_MASK                  0xf
#       define RADEON_TV_P_SHIFT                 24
#       define RADEON_TV_SLIP_EN                 (1 << 23)
#       define RADEON_TV_DTO_EN                  (1 << 28)
#define RADEON_TV_PLL_CNTL1                          0x0022	/* PLL */
#       define RADEON_TVPLL_RESET                (1 <<  1)
#       define RADEON_TVPLL_SLEEP                (1 <<  3)
#       define RADEON_TVPLL_REFCLK_SEL           (1 <<  4)
#       define RADEON_TVPCP_SHIFT                8
#       define RADEON_TVPCP_MASK                 (7 << 8)
#       define RADEON_TVPVG_SHIFT                11
#       define RADEON_TVPVG_MASK                 (7 << 11)
#       define RADEON_TVPDC_SHIFT                14
#       define RADEON_TVPDC_MASK                 (3 << 14)
#       define RADEON_TVPLL_TEST_DIS             (1 << 31)
#       define RADEON_TVCLK_SRC_SEL_TVPLL        (1 << 30)

#define RS400_DISP2_REQ_CNTL1			0xe30
#       define RS400_DISP2_START_REQ_LEVEL_SHIFT   0
#       define RS400_DISP2_START_REQ_LEVEL_MASK    0x3ff
#       define RS400_DISP2_STOP_REQ_LEVEL_SHIFT    12
#       define RS400_DISP2_STOP_REQ_LEVEL_MASK     0x3ff
#       define RS400_DISP2_ALLOW_FID_LEVEL_SHIFT   22
#       define RS400_DISP2_ALLOW_FID_LEVEL_MASK    0x3ff
#define RS400_DISP2_REQ_CNTL2			0xe34
#       define RS400_DISP2_CRITICAL_POINT_START_SHIFT    12
#       define RS400_DISP2_CRITICAL_POINT_START_MASK     0x3ff
#       define RS400_DISP2_CRITICAL_POINT_STOP_SHIFT     22
#       define RS400_DISP2_CRITICAL_POINT_STOP_MASK      0x3ff
#define RS400_DMIF_MEM_CNTL1			0xe38
#       define RS400_DISP2_START_ADR_SHIFT      0
#       define RS400_DISP2_START_ADR_MASK       0x3ff
#       define RS400_DISP1_CRITICAL_POINT_START_SHIFT    12
#       define RS400_DISP1_CRITICAL_POINT_START_MASK     0x3ff
#       define RS400_DISP1_CRITICAL_POINT_STOP_SHIFT     22
#       define RS400_DISP1_CRITICAL_POINT_STOP_MASK      0x3ff
#define RS400_DISP1_REQ_CNTL1			0xe3c
#       define RS400_DISP1_START_REQ_LEVEL_SHIFT   0
#       define RS400_DISP1_START_REQ_LEVEL_MASK    0x3ff
#       define RS400_DISP1_STOP_REQ_LEVEL_SHIFT    12
#       define RS400_DISP1_STOP_REQ_LEVEL_MASK     0x3ff
#       define RS400_DISP1_ALLOW_FID_LEVEL_SHIFT   22
#       define RS400_DISP1_ALLOW_FID_LEVEL_MASK    0x3ff

#define RADEON_PCIE_INDEX               0x0030
#define RADEON_PCIE_DATA                0x0034
#define RADEON_PCIE_TX_GART_CNTL	0x10
#	define RADEON_PCIE_TX_GART_EN		(1 << 0)
#	define RADEON_PCIE_TX_GART_UNMAPPED_ACCESS_PASS_THRU (0 << 1)
#	define RADEON_PCIE_TX_GART_UNMAPPED_ACCESS_CLAMP_LO  (1 << 1)
#	define RADEON_PCIE_TX_GART_UNMAPPED_ACCESS_DISCARD   (3 << 1)
#	define RADEON_PCIE_TX_GART_MODE_32_128_CACHE	(0 << 3)
#	define RADEON_PCIE_TX_GART_MODE_8_4_128_CACHE	(1 << 3)
#	define RADEON_PCIE_TX_GART_CHK_RW_VALID_EN      (1 << 5)
#	define RADEON_PCIE_TX_GART_INVALIDATE_TLB	(1 << 8)
#define RADEON_PCIE_TX_DISCARD_RD_ADDR_LO 0x11
#define RADEON_PCIE_TX_DISCARD_RD_ADDR_HI 0x12
#define RADEON_PCIE_TX_GART_BASE	0x13
#define RADEON_PCIE_TX_GART_START_LO	0x14
#define RADEON_PCIE_TX_GART_START_HI	0x15
#define RADEON_PCIE_TX_GART_END_LO	0x16
#define RADEON_PCIE_TX_GART_END_HI	0x17
#define RADEON_PCIE_TX_GART_ERROR	0x18

#define RADEON_SCRATCH_REG0		0x15e0
#define RADEON_SCRATCH_REG1		0x15e4
#define RADEON_SCRATCH_REG2		0x15e8
#define RADEON_SCRATCH_REG3		0x15ec
#define RADEON_SCRATCH_REG4		0x15f0
#define RADEON_SCRATCH_REG5		0x15f4

#define RV530_GB_PIPE_SELECT2           0x4124

#endif<|MERGE_RESOLUTION|>--- conflicted
+++ resolved
@@ -1157,28 +1157,16 @@
 #       define RADEON_IO_MCLK_MAX_DYN_STOP_LAT (1 << 13)
 #       define RADEON_MC_MCLK_DYN_ENABLE    (1 << 14)
 #       define RADEON_IO_MCLK_DYN_ENABLE    (1 << 15)
-<<<<<<< HEAD
-=======
-
->>>>>>> d4877cf2
+
 #define RADEON_GPIOPAD_MASK                 0x0198
 #define RADEON_GPIOPAD_A		    0x019c
 #define RADEON_GPIOPAD_EN                   0x01a0
 #define RADEON_GPIOPAD_Y                    0x01a4
-<<<<<<< HEAD
-#define RADEON_LCD_GPIO_MASK                0x01a0
-#define RADEON_LCD_GPIO_Y_REG               0x01a4
-#define RADEON_MDGPIO_A_REG                 0x01ac
-#define RADEON_MDGPIO_EN_REG                0x01b0
-#define RADEON_MDGPIO_MASK                  0x0198
-#define RADEON_MDGPIO_Y_REG                 0x01b4
-=======
 #define RADEON_MDGPIO_MASK                  0x01a8
 #define RADEON_MDGPIO_A                     0x01ac
 #define RADEON_MDGPIO_EN                    0x01b0
 #define RADEON_MDGPIO_Y                     0x01b4
 
->>>>>>> d4877cf2
 #define RADEON_MEM_ADDR_CONFIG              0x0148
 #define RADEON_MEM_BASE                     0x0f10 /* PCI */
 #define RADEON_MEM_CNTL                     0x0140
