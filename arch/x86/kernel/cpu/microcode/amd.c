--- conflicted
+++ resolved
@@ -444,23 +444,9 @@
 		if (IS_ENABLED(CONFIG_X86_32) && (cont.size != -1)) {
 			struct cpio_data cp = { NULL, 0, "" };
 
-<<<<<<< HEAD
-#ifdef CONFIG_X86_32
-	get_bsp_sig();
-	cont	= (unsigned long)container;
-	cont_va = __va(container);
-#else
-	/*
-	 * We need the physical address of the container for both bitness since
-	 * boot_params.hdr.ramdisk_image is a physical address.
-	 */
-	cont    = __pa_nodebug(container);
-	cont_va = container;
-=======
 #ifdef CONFIG_BLK_DEV_INITRD
 			cp = find_cpio_data(ucode_path, (void *)initrd_start,
 					    initrd_end - initrd_start, NULL);
->>>>>>> c470abd4
 #endif
 
 			if (!(cp.data && cp.size)) {
