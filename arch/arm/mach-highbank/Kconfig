config ARCH_HIGHBANK
	bool "Calxeda ECX-1000/2000 (Highbank/Midway)" if ARCH_MULTI_V7
	select ARCH_DMA_ADDR_T_64BIT if ARM_LPAE
	select ARCH_HAS_CPUFREQ
	select ARCH_HAS_HOLES_MEMORYMODEL
	select ARCH_HAS_OPP
	select ARCH_SUPPORTS_BIG_ENDIAN
	select ARCH_WANT_OPTIONAL_GPIOLIB
	select ARM_AMBA
<<<<<<< HEAD
	select ARM_ERRATA_764369
	select ARM_ERRATA_775420
	select ARM_ERRATA_798181
=======
	select ARM_ERRATA_764369 if SMP
	select ARM_ERRATA_775420
	select ARM_ERRATA_798181 if SMP
>>>>>>> d8ec26d7
	select ARM_GIC
	select ARM_PSCI
	select ARM_TIMER_SP804
	select CACHE_L2X0
	select COMMON_CLK
	select CPU_V7
	select GENERIC_CLOCKEVENTS
	select HAVE_ARM_SCU
	select HAVE_ARM_TWD if SMP
	select HAVE_SMP
	select MAILBOX
	select PL320_MBOX
	select SPARSE_IRQ
	select USE_OF
	select ZONE_DMA if ARM_LPAE<|MERGE_RESOLUTION|>--- conflicted
+++ resolved
@@ -7,15 +7,9 @@
 	select ARCH_SUPPORTS_BIG_ENDIAN
 	select ARCH_WANT_OPTIONAL_GPIOLIB
 	select ARM_AMBA
-<<<<<<< HEAD
-	select ARM_ERRATA_764369
-	select ARM_ERRATA_775420
-	select ARM_ERRATA_798181
-=======
 	select ARM_ERRATA_764369 if SMP
 	select ARM_ERRATA_775420
 	select ARM_ERRATA_798181 if SMP
->>>>>>> d8ec26d7
 	select ARM_GIC
 	select ARM_PSCI
 	select ARM_TIMER_SP804
