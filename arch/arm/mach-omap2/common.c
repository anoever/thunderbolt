/*
 * linux/arch/arm/mach-omap2/common.c
 *
 * Code common to all OMAP2+ machines.
 *
 * Copyright (C) 2009 Texas Instruments
 * Copyright (C) 2010 Nokia Corporation
 * Tony Lindgren <tony@atomide.com>
 * Added OMAP4 support - Santosh Shilimkar <santosh.shilimkar@ti.com>
 *
 * This program is free software; you can redistribute it and/or modify
 * it under the terms of the GNU General Public License version 2 as
 * published by the Free Software Foundation.
 */
#include <linux/kernel.h>
#include <linux/init.h>
#include <linux/clk.h>
#include <linux/io.h>

#include <plat/common.h>
#include <plat/board.h>
#include <plat/mux.h>

#include <plat/clock.h>

#include "sdrc.h"
#include "control.h"

/* Global address base setup code */

#if defined(CONFIG_ARCH_OMAP2) || defined(CONFIG_ARCH_OMAP3)

static void __init __omap2_set_globals(struct omap_globals *omap2_globals)
{
	omap2_set_globals_tap(omap2_globals);
	omap2_set_globals_sdrc(omap2_globals);
	omap2_set_globals_control(omap2_globals);
	omap2_set_globals_prcm(omap2_globals);
}

#endif

#if defined(CONFIG_SOC_OMAP2420)

static struct omap_globals omap242x_globals = {
	.class	= OMAP242X_CLASS,
	.tap	= OMAP2_L4_IO_ADDRESS(0x48014000),
	.sdrc	= OMAP2_L3_IO_ADDRESS(OMAP2420_SDRC_BASE),
	.sms	= OMAP2_L3_IO_ADDRESS(OMAP2420_SMS_BASE),
	.ctrl	= OMAP2_L4_IO_ADDRESS(OMAP242X_CTRL_BASE),
	.prm	= OMAP2_L4_IO_ADDRESS(OMAP2420_PRM_BASE),
	.cm	= OMAP2_L4_IO_ADDRESS(OMAP2420_CM_BASE),
};

void __init omap2_set_globals_242x(void)
{
	__omap2_set_globals(&omap242x_globals);
}

void __init omap242x_map_io(void)
{
<<<<<<< HEAD
	omap2_set_globals_242x();
=======
>>>>>>> df80442d
	omap242x_map_common_io();
}
#endif

#if defined(CONFIG_SOC_OMAP2430)

static struct omap_globals omap243x_globals = {
	.class	= OMAP243X_CLASS,
	.tap	= OMAP2_L4_IO_ADDRESS(0x4900a000),
	.sdrc	= OMAP2_L3_IO_ADDRESS(OMAP243X_SDRC_BASE),
	.sms	= OMAP2_L3_IO_ADDRESS(OMAP243X_SMS_BASE),
	.ctrl	= OMAP2_L4_IO_ADDRESS(OMAP243X_CTRL_BASE),
	.prm	= OMAP2_L4_IO_ADDRESS(OMAP2430_PRM_BASE),
	.cm	= OMAP2_L4_IO_ADDRESS(OMAP2430_CM_BASE),
};

void __init omap2_set_globals_243x(void)
{
	__omap2_set_globals(&omap243x_globals);
}

void __init omap243x_map_io(void)
{
<<<<<<< HEAD
	omap2_set_globals_243x();
=======
>>>>>>> df80442d
	omap243x_map_common_io();
}
#endif

#if defined(CONFIG_ARCH_OMAP3)

static struct omap_globals omap3_globals = {
	.class	= OMAP343X_CLASS,
	.tap	= OMAP2_L4_IO_ADDRESS(0x4830A000),
	.sdrc	= OMAP2_L3_IO_ADDRESS(OMAP343X_SDRC_BASE),
	.sms	= OMAP2_L3_IO_ADDRESS(OMAP343X_SMS_BASE),
	.ctrl	= OMAP2_L4_IO_ADDRESS(OMAP343X_CTRL_BASE),
	.prm	= OMAP2_L4_IO_ADDRESS(OMAP3430_PRM_BASE),
	.cm	= OMAP2_L4_IO_ADDRESS(OMAP3430_CM_BASE),
};

void __init omap2_set_globals_3xxx(void)
{
	__omap2_set_globals(&omap3_globals);
}

void __init omap3_map_io(void)
{
	omap34xx_map_common_io();
}

/*
 * Adjust TAP register base such that omap3_check_revision accesses the correct
 * TI816X register for checking device ID (it adds 0x204 to tap base while
 * TI816X DEVICE ID register is at offset 0x600 from control base).
 */
#define TI816X_TAP_BASE		(TI816X_CTRL_BASE + \
				TI816X_CONTROL_DEVICE_ID - 0x204)

static struct omap_globals ti816x_globals = {
	.class  = OMAP343X_CLASS,
	.tap    = OMAP2_L4_IO_ADDRESS(TI816X_TAP_BASE),
	.ctrl   = OMAP2_L4_IO_ADDRESS(TI816X_CTRL_BASE),
	.prm    = OMAP2_L4_IO_ADDRESS(TI816X_PRCM_BASE),
	.cm     = OMAP2_L4_IO_ADDRESS(TI816X_PRCM_BASE),
};

void __init omap2_set_globals_ti816x(void)
{
	__omap2_set_globals(&ti816x_globals);
}
#endif

#if defined(CONFIG_ARCH_OMAP4)
static struct omap_globals omap4_globals = {
	.class	= OMAP443X_CLASS,
	.tap	= OMAP2_L4_IO_ADDRESS(OMAP443X_SCM_BASE),
	.ctrl	= OMAP2_L4_IO_ADDRESS(OMAP443X_SCM_BASE),
	.ctrl_pad	= OMAP2_L4_IO_ADDRESS(OMAP443X_CTRL_BASE),
	.prm	= OMAP2_L4_IO_ADDRESS(OMAP4430_PRM_BASE),
	.cm	= OMAP2_L4_IO_ADDRESS(OMAP4430_CM_BASE),
	.cm2	= OMAP2_L4_IO_ADDRESS(OMAP4430_CM2_BASE),
};

void __init omap2_set_globals_443x(void)
{
	omap2_set_globals_tap(&omap4_globals);
	omap2_set_globals_control(&omap4_globals);
	omap2_set_globals_prcm(&omap4_globals);
}

void __init omap4_map_io(void)
{
<<<<<<< HEAD
	omap2_set_globals_443x();
=======
>>>>>>> df80442d
	omap44xx_map_common_io();
}
#endif
<|MERGE_RESOLUTION|>--- conflicted
+++ resolved
@@ -59,10 +59,6 @@
 
 void __init omap242x_map_io(void)
 {
-<<<<<<< HEAD
-	omap2_set_globals_242x();
-=======
->>>>>>> df80442d
 	omap242x_map_common_io();
 }
 #endif
@@ -86,10 +82,6 @@
 
 void __init omap243x_map_io(void)
 {
-<<<<<<< HEAD
-	omap2_set_globals_243x();
-=======
->>>>>>> df80442d
 	omap243x_map_common_io();
 }
 #endif
@@ -158,10 +150,6 @@
 
 void __init omap4_map_io(void)
 {
-<<<<<<< HEAD
-	omap2_set_globals_443x();
-=======
->>>>>>> df80442d
 	omap44xx_map_common_io();
 }
 #endif
