/*
 * Copyright 2011 Paul Mackerras, IBM Corp. <paulus@au1.ibm.com>
 * Copyright (C) 2009. SUSE Linux Products GmbH. All rights reserved.
 *
 * Authors:
 *    Paul Mackerras <paulus@au1.ibm.com>
 *    Alexander Graf <agraf@suse.de>
 *    Kevin Wolf <mail@kevin-wolf.de>
 *
 * Description: KVM functions specific to running on Book 3S
 * processors in hypervisor mode (specifically POWER7 and later).
 *
 * This file is derived from arch/powerpc/kvm/book3s.c,
 * by Alexander Graf <agraf@suse.de>.
 *
 * This program is free software; you can redistribute it and/or modify
 * it under the terms of the GNU General Public License, version 2, as
 * published by the Free Software Foundation.
 */

#include <linux/kvm_host.h>
#include <linux/err.h>
#include <linux/slab.h>
#include <linux/preempt.h>
#include <linux/sched.h>
#include <linux/delay.h>
#include <linux/export.h>
#include <linux/fs.h>
#include <linux/anon_inodes.h>
#include <linux/cpumask.h>
#include <linux/spinlock.h>
#include <linux/page-flags.h>
#include <linux/srcu.h>
#include <linux/miscdevice.h>
#include <linux/debugfs.h>

#include <asm/reg.h>
#include <asm/cputable.h>
#include <asm/cache.h>
#include <asm/cacheflush.h>
#include <asm/tlbflush.h>
#include <asm/uaccess.h>
#include <asm/io.h>
#include <asm/kvm_ppc.h>
#include <asm/kvm_book3s.h>
#include <asm/mmu_context.h>
#include <asm/lppaca.h>
#include <asm/processor.h>
#include <asm/cputhreads.h>
#include <asm/page.h>
#include <asm/hvcall.h>
#include <asm/switch_to.h>
#include <asm/smp.h>
#include <asm/dbell.h>
#include <linux/gfp.h>
#include <linux/vmalloc.h>
#include <linux/highmem.h>
#include <linux/hugetlb.h>
#include <linux/module.h>

#include "book3s.h"

#define CREATE_TRACE_POINTS
#include "trace_hv.h"

/* #define EXIT_DEBUG */
/* #define EXIT_DEBUG_SIMPLE */
/* #define EXIT_DEBUG_INT */

/* Used to indicate that a guest page fault needs to be handled */
#define RESUME_PAGE_FAULT	(RESUME_GUEST | RESUME_FLAG_ARCH1)

/* Used as a "null" value for timebase values */
#define TB_NIL	(~(u64)0)

static DECLARE_BITMAP(default_enabled_hcalls, MAX_HCALL_OPCODE/4 + 1);

#if defined(CONFIG_PPC_64K_PAGES)
#define MPP_BUFFER_ORDER	0
#elif defined(CONFIG_PPC_4K_PAGES)
#define MPP_BUFFER_ORDER	3
#endif

static int dynamic_mt_modes = 6;
module_param(dynamic_mt_modes, int, S_IRUGO | S_IWUSR);
MODULE_PARM_DESC(dynamic_mt_modes, "Set of allowed dynamic micro-threading modes: 0 (= none), 2, 4, or 6 (= 2 or 4)");
static int target_smt_mode;
module_param(target_smt_mode, int, S_IRUGO | S_IWUSR);
MODULE_PARM_DESC(target_smt_mode, "Target threads per core (0 = max)");

static void kvmppc_end_cede(struct kvm_vcpu *vcpu);
static int kvmppc_hv_setup_htab_rma(struct kvm_vcpu *vcpu);

static bool kvmppc_ipi_thread(int cpu)
{
	/* On POWER8 for IPIs to threads in the same core, use msgsnd */
	if (cpu_has_feature(CPU_FTR_ARCH_207S)) {
		preempt_disable();
		if (cpu_first_thread_sibling(cpu) ==
		    cpu_first_thread_sibling(smp_processor_id())) {
			unsigned long msg = PPC_DBELL_TYPE(PPC_DBELL_SERVER);
			msg |= cpu_thread_in_core(cpu);
			smp_mb();
			__asm__ __volatile__ (PPC_MSGSND(%0) : : "r" (msg));
			preempt_enable();
			return true;
		}
		preempt_enable();
	}

#if defined(CONFIG_PPC_ICP_NATIVE) && defined(CONFIG_SMP)
	if (cpu >= 0 && cpu < nr_cpu_ids && paca[cpu].kvm_hstate.xics_phys) {
		xics_wake_cpu(cpu);
		return true;
	}
#endif

	return false;
}

static void kvmppc_fast_vcpu_kick_hv(struct kvm_vcpu *vcpu)
{
	int cpu;
	wait_queue_head_t *wqp;

	wqp = kvm_arch_vcpu_wq(vcpu);
	if (waitqueue_active(wqp)) {
		wake_up_interruptible(wqp);
		++vcpu->stat.halt_wakeup;
	}

	if (kvmppc_ipi_thread(vcpu->arch.thread_cpu))
		return;

	/* CPU points to the first thread of the core */
	cpu = vcpu->cpu;
	if (cpu >= 0 && cpu < nr_cpu_ids && cpu_online(cpu))
		smp_send_reschedule(cpu);
}

/*
 * We use the vcpu_load/put functions to measure stolen time.
 * Stolen time is counted as time when either the vcpu is able to
 * run as part of a virtual core, but the task running the vcore
 * is preempted or sleeping, or when the vcpu needs something done
 * in the kernel by the task running the vcpu, but that task is
 * preempted or sleeping.  Those two things have to be counted
 * separately, since one of the vcpu tasks will take on the job
 * of running the core, and the other vcpu tasks in the vcore will
 * sleep waiting for it to do that, but that sleep shouldn't count
 * as stolen time.
 *
 * Hence we accumulate stolen time when the vcpu can run as part of
 * a vcore using vc->stolen_tb, and the stolen time when the vcpu
 * needs its task to do other things in the kernel (for example,
 * service a page fault) in busy_stolen.  We don't accumulate
 * stolen time for a vcore when it is inactive, or for a vcpu
 * when it is in state RUNNING or NOTREADY.  NOTREADY is a bit of
 * a misnomer; it means that the vcpu task is not executing in
 * the KVM_VCPU_RUN ioctl, i.e. it is in userspace or elsewhere in
 * the kernel.  We don't have any way of dividing up that time
 * between time that the vcpu is genuinely stopped, time that
 * the task is actively working on behalf of the vcpu, and time
 * that the task is preempted, so we don't count any of it as
 * stolen.
 *
 * Updates to busy_stolen are protected by arch.tbacct_lock;
 * updates to vc->stolen_tb are protected by the vcore->stoltb_lock
 * lock.  The stolen times are measured in units of timebase ticks.
 * (Note that the != TB_NIL checks below are purely defensive;
 * they should never fail.)
 */

static void kvmppc_core_start_stolen(struct kvmppc_vcore *vc)
{
	unsigned long flags;

	spin_lock_irqsave(&vc->stoltb_lock, flags);
	vc->preempt_tb = mftb();
	spin_unlock_irqrestore(&vc->stoltb_lock, flags);
}

static void kvmppc_core_end_stolen(struct kvmppc_vcore *vc)
{
	unsigned long flags;

	spin_lock_irqsave(&vc->stoltb_lock, flags);
	if (vc->preempt_tb != TB_NIL) {
		vc->stolen_tb += mftb() - vc->preempt_tb;
		vc->preempt_tb = TB_NIL;
	}
	spin_unlock_irqrestore(&vc->stoltb_lock, flags);
}

static void kvmppc_core_vcpu_load_hv(struct kvm_vcpu *vcpu, int cpu)
{
	struct kvmppc_vcore *vc = vcpu->arch.vcore;
	unsigned long flags;

	/*
	 * We can test vc->runner without taking the vcore lock,
	 * because only this task ever sets vc->runner to this
	 * vcpu, and once it is set to this vcpu, only this task
	 * ever sets it to NULL.
	 */
	if (vc->runner == vcpu && vc->vcore_state >= VCORE_SLEEPING)
		kvmppc_core_end_stolen(vc);

	spin_lock_irqsave(&vcpu->arch.tbacct_lock, flags);
	if (vcpu->arch.state == KVMPPC_VCPU_BUSY_IN_HOST &&
	    vcpu->arch.busy_preempt != TB_NIL) {
		vcpu->arch.busy_stolen += mftb() - vcpu->arch.busy_preempt;
		vcpu->arch.busy_preempt = TB_NIL;
	}
	spin_unlock_irqrestore(&vcpu->arch.tbacct_lock, flags);
}

static void kvmppc_core_vcpu_put_hv(struct kvm_vcpu *vcpu)
{
	struct kvmppc_vcore *vc = vcpu->arch.vcore;
	unsigned long flags;

	if (vc->runner == vcpu && vc->vcore_state >= VCORE_SLEEPING)
		kvmppc_core_start_stolen(vc);

	spin_lock_irqsave(&vcpu->arch.tbacct_lock, flags);
	if (vcpu->arch.state == KVMPPC_VCPU_BUSY_IN_HOST)
		vcpu->arch.busy_preempt = mftb();
	spin_unlock_irqrestore(&vcpu->arch.tbacct_lock, flags);
}

static void kvmppc_set_msr_hv(struct kvm_vcpu *vcpu, u64 msr)
{
	vcpu->arch.shregs.msr = msr;
	kvmppc_end_cede(vcpu);
}

static void kvmppc_set_pvr_hv(struct kvm_vcpu *vcpu, u32 pvr)
{
	vcpu->arch.pvr = pvr;
}

static int kvmppc_set_arch_compat(struct kvm_vcpu *vcpu, u32 arch_compat)
{
	unsigned long pcr = 0;
	struct kvmppc_vcore *vc = vcpu->arch.vcore;

	if (arch_compat) {
		switch (arch_compat) {
		case PVR_ARCH_205:
			/*
			 * If an arch bit is set in PCR, all the defined
			 * higher-order arch bits also have to be set.
			 */
			pcr = PCR_ARCH_206 | PCR_ARCH_205;
			break;
		case PVR_ARCH_206:
		case PVR_ARCH_206p:
			pcr = PCR_ARCH_206;
			break;
		case PVR_ARCH_207:
			break;
		default:
			return -EINVAL;
		}

		if (!cpu_has_feature(CPU_FTR_ARCH_207S)) {
			/* POWER7 can't emulate POWER8 */
			if (!(pcr & PCR_ARCH_206))
				return -EINVAL;
			pcr &= ~PCR_ARCH_206;
		}
	}

	spin_lock(&vc->lock);
	vc->arch_compat = arch_compat;
	vc->pcr = pcr;
	spin_unlock(&vc->lock);

	return 0;
}

static void kvmppc_dump_regs(struct kvm_vcpu *vcpu)
{
	int r;

	pr_err("vcpu %p (%d):\n", vcpu, vcpu->vcpu_id);
	pr_err("pc  = %.16lx  msr = %.16llx  trap = %x\n",
	       vcpu->arch.pc, vcpu->arch.shregs.msr, vcpu->arch.trap);
	for (r = 0; r < 16; ++r)
		pr_err("r%2d = %.16lx  r%d = %.16lx\n",
		       r, kvmppc_get_gpr(vcpu, r),
		       r+16, kvmppc_get_gpr(vcpu, r+16));
	pr_err("ctr = %.16lx  lr  = %.16lx\n",
	       vcpu->arch.ctr, vcpu->arch.lr);
	pr_err("srr0 = %.16llx srr1 = %.16llx\n",
	       vcpu->arch.shregs.srr0, vcpu->arch.shregs.srr1);
	pr_err("sprg0 = %.16llx sprg1 = %.16llx\n",
	       vcpu->arch.shregs.sprg0, vcpu->arch.shregs.sprg1);
	pr_err("sprg2 = %.16llx sprg3 = %.16llx\n",
	       vcpu->arch.shregs.sprg2, vcpu->arch.shregs.sprg3);
	pr_err("cr = %.8x  xer = %.16lx  dsisr = %.8x\n",
	       vcpu->arch.cr, vcpu->arch.xer, vcpu->arch.shregs.dsisr);
	pr_err("dar = %.16llx\n", vcpu->arch.shregs.dar);
	pr_err("fault dar = %.16lx dsisr = %.8x\n",
	       vcpu->arch.fault_dar, vcpu->arch.fault_dsisr);
	pr_err("SLB (%d entries):\n", vcpu->arch.slb_max);
	for (r = 0; r < vcpu->arch.slb_max; ++r)
		pr_err("  ESID = %.16llx VSID = %.16llx\n",
		       vcpu->arch.slb[r].orige, vcpu->arch.slb[r].origv);
	pr_err("lpcr = %.16lx sdr1 = %.16lx last_inst = %.8x\n",
	       vcpu->arch.vcore->lpcr, vcpu->kvm->arch.sdr1,
	       vcpu->arch.last_inst);
}

static struct kvm_vcpu *kvmppc_find_vcpu(struct kvm *kvm, int id)
{
	int r;
	struct kvm_vcpu *v, *ret = NULL;

	mutex_lock(&kvm->lock);
	kvm_for_each_vcpu(r, v, kvm) {
		if (v->vcpu_id == id) {
			ret = v;
			break;
		}
	}
	mutex_unlock(&kvm->lock);
	return ret;
}

static void init_vpa(struct kvm_vcpu *vcpu, struct lppaca *vpa)
{
	vpa->__old_status |= LPPACA_OLD_SHARED_PROC;
	vpa->yield_count = cpu_to_be32(1);
}

static int set_vpa(struct kvm_vcpu *vcpu, struct kvmppc_vpa *v,
		   unsigned long addr, unsigned long len)
{
	/* check address is cacheline aligned */
	if (addr & (L1_CACHE_BYTES - 1))
		return -EINVAL;
	spin_lock(&vcpu->arch.vpa_update_lock);
	if (v->next_gpa != addr || v->len != len) {
		v->next_gpa = addr;
		v->len = addr ? len : 0;
		v->update_pending = 1;
	}
	spin_unlock(&vcpu->arch.vpa_update_lock);
	return 0;
}

/* Length for a per-processor buffer is passed in at offset 4 in the buffer */
struct reg_vpa {
	u32 dummy;
	union {
		__be16 hword;
		__be32 word;
	} length;
};

static int vpa_is_registered(struct kvmppc_vpa *vpap)
{
	if (vpap->update_pending)
		return vpap->next_gpa != 0;
	return vpap->pinned_addr != NULL;
}

static unsigned long do_h_register_vpa(struct kvm_vcpu *vcpu,
				       unsigned long flags,
				       unsigned long vcpuid, unsigned long vpa)
{
	struct kvm *kvm = vcpu->kvm;
	unsigned long len, nb;
	void *va;
	struct kvm_vcpu *tvcpu;
	int err;
	int subfunc;
	struct kvmppc_vpa *vpap;

	tvcpu = kvmppc_find_vcpu(kvm, vcpuid);
	if (!tvcpu)
		return H_PARAMETER;

	subfunc = (flags >> H_VPA_FUNC_SHIFT) & H_VPA_FUNC_MASK;
	if (subfunc == H_VPA_REG_VPA || subfunc == H_VPA_REG_DTL ||
	    subfunc == H_VPA_REG_SLB) {
		/* Registering new area - address must be cache-line aligned */
		if ((vpa & (L1_CACHE_BYTES - 1)) || !vpa)
			return H_PARAMETER;

		/* convert logical addr to kernel addr and read length */
		va = kvmppc_pin_guest_page(kvm, vpa, &nb);
		if (va == NULL)
			return H_PARAMETER;
		if (subfunc == H_VPA_REG_VPA)
			len = be16_to_cpu(((struct reg_vpa *)va)->length.hword);
		else
			len = be32_to_cpu(((struct reg_vpa *)va)->length.word);
		kvmppc_unpin_guest_page(kvm, va, vpa, false);

		/* Check length */
		if (len > nb || len < sizeof(struct reg_vpa))
			return H_PARAMETER;
	} else {
		vpa = 0;
		len = 0;
	}

	err = H_PARAMETER;
	vpap = NULL;
	spin_lock(&tvcpu->arch.vpa_update_lock);

	switch (subfunc) {
	case H_VPA_REG_VPA:		/* register VPA */
		if (len < sizeof(struct lppaca))
			break;
		vpap = &tvcpu->arch.vpa;
		err = 0;
		break;

	case H_VPA_REG_DTL:		/* register DTL */
		if (len < sizeof(struct dtl_entry))
			break;
		len -= len % sizeof(struct dtl_entry);

		/* Check that they have previously registered a VPA */
		err = H_RESOURCE;
		if (!vpa_is_registered(&tvcpu->arch.vpa))
			break;

		vpap = &tvcpu->arch.dtl;
		err = 0;
		break;

	case H_VPA_REG_SLB:		/* register SLB shadow buffer */
		/* Check that they have previously registered a VPA */
		err = H_RESOURCE;
		if (!vpa_is_registered(&tvcpu->arch.vpa))
			break;

		vpap = &tvcpu->arch.slb_shadow;
		err = 0;
		break;

	case H_VPA_DEREG_VPA:		/* deregister VPA */
		/* Check they don't still have a DTL or SLB buf registered */
		err = H_RESOURCE;
		if (vpa_is_registered(&tvcpu->arch.dtl) ||
		    vpa_is_registered(&tvcpu->arch.slb_shadow))
			break;

		vpap = &tvcpu->arch.vpa;
		err = 0;
		break;

	case H_VPA_DEREG_DTL:		/* deregister DTL */
		vpap = &tvcpu->arch.dtl;
		err = 0;
		break;

	case H_VPA_DEREG_SLB:		/* deregister SLB shadow buffer */
		vpap = &tvcpu->arch.slb_shadow;
		err = 0;
		break;
	}

	if (vpap) {
		vpap->next_gpa = vpa;
		vpap->len = len;
		vpap->update_pending = 1;
	}

	spin_unlock(&tvcpu->arch.vpa_update_lock);

	return err;
}

static void kvmppc_update_vpa(struct kvm_vcpu *vcpu, struct kvmppc_vpa *vpap)
{
	struct kvm *kvm = vcpu->kvm;
	void *va;
	unsigned long nb;
	unsigned long gpa;

	/*
	 * We need to pin the page pointed to by vpap->next_gpa,
	 * but we can't call kvmppc_pin_guest_page under the lock
	 * as it does get_user_pages() and down_read().  So we
	 * have to drop the lock, pin the page, then get the lock
	 * again and check that a new area didn't get registered
	 * in the meantime.
	 */
	for (;;) {
		gpa = vpap->next_gpa;
		spin_unlock(&vcpu->arch.vpa_update_lock);
		va = NULL;
		nb = 0;
		if (gpa)
			va = kvmppc_pin_guest_page(kvm, gpa, &nb);
		spin_lock(&vcpu->arch.vpa_update_lock);
		if (gpa == vpap->next_gpa)
			break;
		/* sigh... unpin that one and try again */
		if (va)
			kvmppc_unpin_guest_page(kvm, va, gpa, false);
	}

	vpap->update_pending = 0;
	if (va && nb < vpap->len) {
		/*
		 * If it's now too short, it must be that userspace
		 * has changed the mappings underlying guest memory,
		 * so unregister the region.
		 */
		kvmppc_unpin_guest_page(kvm, va, gpa, false);
		va = NULL;
	}
	if (vpap->pinned_addr)
		kvmppc_unpin_guest_page(kvm, vpap->pinned_addr, vpap->gpa,
					vpap->dirty);
	vpap->gpa = gpa;
	vpap->pinned_addr = va;
	vpap->dirty = false;
	if (va)
		vpap->pinned_end = va + vpap->len;
}

static void kvmppc_update_vpas(struct kvm_vcpu *vcpu)
{
	if (!(vcpu->arch.vpa.update_pending ||
	      vcpu->arch.slb_shadow.update_pending ||
	      vcpu->arch.dtl.update_pending))
		return;

	spin_lock(&vcpu->arch.vpa_update_lock);
	if (vcpu->arch.vpa.update_pending) {
		kvmppc_update_vpa(vcpu, &vcpu->arch.vpa);
		if (vcpu->arch.vpa.pinned_addr)
			init_vpa(vcpu, vcpu->arch.vpa.pinned_addr);
	}
	if (vcpu->arch.dtl.update_pending) {
		kvmppc_update_vpa(vcpu, &vcpu->arch.dtl);
		vcpu->arch.dtl_ptr = vcpu->arch.dtl.pinned_addr;
		vcpu->arch.dtl_index = 0;
	}
	if (vcpu->arch.slb_shadow.update_pending)
		kvmppc_update_vpa(vcpu, &vcpu->arch.slb_shadow);
	spin_unlock(&vcpu->arch.vpa_update_lock);
}

/*
 * Return the accumulated stolen time for the vcore up until `now'.
 * The caller should hold the vcore lock.
 */
static u64 vcore_stolen_time(struct kvmppc_vcore *vc, u64 now)
{
	u64 p;
	unsigned long flags;

	spin_lock_irqsave(&vc->stoltb_lock, flags);
	p = vc->stolen_tb;
	if (vc->vcore_state != VCORE_INACTIVE &&
	    vc->preempt_tb != TB_NIL)
		p += now - vc->preempt_tb;
	spin_unlock_irqrestore(&vc->stoltb_lock, flags);
	return p;
}

static void kvmppc_create_dtl_entry(struct kvm_vcpu *vcpu,
				    struct kvmppc_vcore *vc)
{
	struct dtl_entry *dt;
	struct lppaca *vpa;
	unsigned long stolen;
	unsigned long core_stolen;
	u64 now;

	dt = vcpu->arch.dtl_ptr;
	vpa = vcpu->arch.vpa.pinned_addr;
	now = mftb();
	core_stolen = vcore_stolen_time(vc, now);
	stolen = core_stolen - vcpu->arch.stolen_logged;
	vcpu->arch.stolen_logged = core_stolen;
	spin_lock_irq(&vcpu->arch.tbacct_lock);
	stolen += vcpu->arch.busy_stolen;
	vcpu->arch.busy_stolen = 0;
	spin_unlock_irq(&vcpu->arch.tbacct_lock);
	if (!dt || !vpa)
		return;
	memset(dt, 0, sizeof(struct dtl_entry));
	dt->dispatch_reason = 7;
	dt->processor_id = cpu_to_be16(vc->pcpu + vcpu->arch.ptid);
	dt->timebase = cpu_to_be64(now + vc->tb_offset);
	dt->enqueue_to_dispatch_time = cpu_to_be32(stolen);
	dt->srr0 = cpu_to_be64(kvmppc_get_pc(vcpu));
	dt->srr1 = cpu_to_be64(vcpu->arch.shregs.msr);
	++dt;
	if (dt == vcpu->arch.dtl.pinned_end)
		dt = vcpu->arch.dtl.pinned_addr;
	vcpu->arch.dtl_ptr = dt;
	/* order writing *dt vs. writing vpa->dtl_idx */
	smp_wmb();
	vpa->dtl_idx = cpu_to_be64(++vcpu->arch.dtl_index);
	vcpu->arch.dtl.dirty = true;
}

static bool kvmppc_power8_compatible(struct kvm_vcpu *vcpu)
{
	if (vcpu->arch.vcore->arch_compat >= PVR_ARCH_207)
		return true;
	if ((!vcpu->arch.vcore->arch_compat) &&
	    cpu_has_feature(CPU_FTR_ARCH_207S))
		return true;
	return false;
}

static int kvmppc_h_set_mode(struct kvm_vcpu *vcpu, unsigned long mflags,
			     unsigned long resource, unsigned long value1,
			     unsigned long value2)
{
	switch (resource) {
	case H_SET_MODE_RESOURCE_SET_CIABR:
		if (!kvmppc_power8_compatible(vcpu))
			return H_P2;
		if (value2)
			return H_P4;
		if (mflags)
			return H_UNSUPPORTED_FLAG_START;
		/* Guests can't breakpoint the hypervisor */
		if ((value1 & CIABR_PRIV) == CIABR_PRIV_HYPER)
			return H_P3;
		vcpu->arch.ciabr  = value1;
		return H_SUCCESS;
	case H_SET_MODE_RESOURCE_SET_DAWR:
		if (!kvmppc_power8_compatible(vcpu))
			return H_P2;
		if (mflags)
			return H_UNSUPPORTED_FLAG_START;
		if (value2 & DABRX_HYP)
			return H_P4;
		vcpu->arch.dawr  = value1;
		vcpu->arch.dawrx = value2;
		return H_SUCCESS;
	default:
		return H_TOO_HARD;
	}
}

static int kvm_arch_vcpu_yield_to(struct kvm_vcpu *target)
{
	struct kvmppc_vcore *vcore = target->arch.vcore;

	/*
	 * We expect to have been called by the real mode handler
	 * (kvmppc_rm_h_confer()) which would have directly returned
	 * H_SUCCESS if the source vcore wasn't idle (e.g. if it may
	 * have useful work to do and should not confer) so we don't
	 * recheck that here.
	 */

	spin_lock(&vcore->lock);
	if (target->arch.state == KVMPPC_VCPU_RUNNABLE &&
	    vcore->vcore_state != VCORE_INACTIVE &&
	    vcore->runner)
		target = vcore->runner;
	spin_unlock(&vcore->lock);

	return kvm_vcpu_yield_to(target);
}

static int kvmppc_get_yield_count(struct kvm_vcpu *vcpu)
{
	int yield_count = 0;
	struct lppaca *lppaca;

	spin_lock(&vcpu->arch.vpa_update_lock);
	lppaca = (struct lppaca *)vcpu->arch.vpa.pinned_addr;
	if (lppaca)
		yield_count = be32_to_cpu(lppaca->yield_count);
	spin_unlock(&vcpu->arch.vpa_update_lock);
	return yield_count;
}

int kvmppc_pseries_do_hcall(struct kvm_vcpu *vcpu)
{
	unsigned long req = kvmppc_get_gpr(vcpu, 3);
	unsigned long target, ret = H_SUCCESS;
	int yield_count;
	struct kvm_vcpu *tvcpu;
	int idx, rc;

	if (req <= MAX_HCALL_OPCODE &&
	    !test_bit(req/4, vcpu->kvm->arch.enabled_hcalls))
		return RESUME_HOST;

	switch (req) {
	case H_CEDE:
		break;
	case H_PROD:
		target = kvmppc_get_gpr(vcpu, 4);
		tvcpu = kvmppc_find_vcpu(vcpu->kvm, target);
		if (!tvcpu) {
			ret = H_PARAMETER;
			break;
		}
		tvcpu->arch.prodded = 1;
		smp_mb();
		if (vcpu->arch.ceded) {
			if (waitqueue_active(&vcpu->wq)) {
				wake_up_interruptible(&vcpu->wq);
				vcpu->stat.halt_wakeup++;
			}
		}
		break;
	case H_CONFER:
		target = kvmppc_get_gpr(vcpu, 4);
		if (target == -1)
			break;
		tvcpu = kvmppc_find_vcpu(vcpu->kvm, target);
		if (!tvcpu) {
			ret = H_PARAMETER;
			break;
		}
		yield_count = kvmppc_get_gpr(vcpu, 5);
		if (kvmppc_get_yield_count(tvcpu) != yield_count)
			break;
		kvm_arch_vcpu_yield_to(tvcpu);
		break;
	case H_REGISTER_VPA:
		ret = do_h_register_vpa(vcpu, kvmppc_get_gpr(vcpu, 4),
					kvmppc_get_gpr(vcpu, 5),
					kvmppc_get_gpr(vcpu, 6));
		break;
	case H_RTAS:
		if (list_empty(&vcpu->kvm->arch.rtas_tokens))
			return RESUME_HOST;

		idx = srcu_read_lock(&vcpu->kvm->srcu);
		rc = kvmppc_rtas_hcall(vcpu);
		srcu_read_unlock(&vcpu->kvm->srcu, idx);

		if (rc == -ENOENT)
			return RESUME_HOST;
		else if (rc == 0)
			break;

		/* Send the error out to userspace via KVM_RUN */
		return rc;
	case H_LOGICAL_CI_LOAD:
		ret = kvmppc_h_logical_ci_load(vcpu);
		if (ret == H_TOO_HARD)
			return RESUME_HOST;
		break;
	case H_LOGICAL_CI_STORE:
		ret = kvmppc_h_logical_ci_store(vcpu);
		if (ret == H_TOO_HARD)
			return RESUME_HOST;
		break;
	case H_SET_MODE:
		ret = kvmppc_h_set_mode(vcpu, kvmppc_get_gpr(vcpu, 4),
					kvmppc_get_gpr(vcpu, 5),
					kvmppc_get_gpr(vcpu, 6),
					kvmppc_get_gpr(vcpu, 7));
		if (ret == H_TOO_HARD)
			return RESUME_HOST;
		break;
	case H_XIRR:
	case H_CPPR:
	case H_EOI:
	case H_IPI:
	case H_IPOLL:
	case H_XIRR_X:
		if (kvmppc_xics_enabled(vcpu)) {
			ret = kvmppc_xics_hcall(vcpu, req);
			break;
		} /* fallthrough */
	default:
		return RESUME_HOST;
	}
	kvmppc_set_gpr(vcpu, 3, ret);
	vcpu->arch.hcall_needed = 0;
	return RESUME_GUEST;
}

static int kvmppc_hcall_impl_hv(unsigned long cmd)
{
	switch (cmd) {
	case H_CEDE:
	case H_PROD:
	case H_CONFER:
	case H_REGISTER_VPA:
	case H_SET_MODE:
	case H_LOGICAL_CI_LOAD:
	case H_LOGICAL_CI_STORE:
#ifdef CONFIG_KVM_XICS
	case H_XIRR:
	case H_CPPR:
	case H_EOI:
	case H_IPI:
	case H_IPOLL:
	case H_XIRR_X:
#endif
		return 1;
	}

	/* See if it's in the real-mode table */
	return kvmppc_hcall_impl_hv_realmode(cmd);
}

static int kvmppc_emulate_debug_inst(struct kvm_run *run,
					struct kvm_vcpu *vcpu)
{
	u32 last_inst;

	if (kvmppc_get_last_inst(vcpu, INST_GENERIC, &last_inst) !=
					EMULATE_DONE) {
		/*
		 * Fetch failed, so return to guest and
		 * try executing it again.
		 */
		return RESUME_GUEST;
	}

	if (last_inst == KVMPPC_INST_SW_BREAKPOINT) {
		run->exit_reason = KVM_EXIT_DEBUG;
		run->debug.arch.address = kvmppc_get_pc(vcpu);
		return RESUME_HOST;
	} else {
		kvmppc_core_queue_program(vcpu, SRR1_PROGILL);
		return RESUME_GUEST;
	}
}

static int kvmppc_handle_exit_hv(struct kvm_run *run, struct kvm_vcpu *vcpu,
				 struct task_struct *tsk)
{
	int r = RESUME_HOST;

	vcpu->stat.sum_exits++;

	run->exit_reason = KVM_EXIT_UNKNOWN;
	run->ready_for_interrupt_injection = 1;
	switch (vcpu->arch.trap) {
	/* We're good on these - the host merely wanted to get our attention */
	case BOOK3S_INTERRUPT_HV_DECREMENTER:
		vcpu->stat.dec_exits++;
		r = RESUME_GUEST;
		break;
	case BOOK3S_INTERRUPT_EXTERNAL:
	case BOOK3S_INTERRUPT_H_DOORBELL:
		vcpu->stat.ext_intr_exits++;
		r = RESUME_GUEST;
		break;
	/* HMI is hypervisor interrupt and host has handled it. Resume guest.*/
	case BOOK3S_INTERRUPT_HMI:
	case BOOK3S_INTERRUPT_PERFMON:
		r = RESUME_GUEST;
		break;
	case BOOK3S_INTERRUPT_MACHINE_CHECK:
		/*
		 * Deliver a machine check interrupt to the guest.
		 * We have to do this, even if the host has handled the
		 * machine check, because machine checks use SRR0/1 and
		 * the interrupt might have trashed guest state in them.
		 */
		kvmppc_book3s_queue_irqprio(vcpu,
					    BOOK3S_INTERRUPT_MACHINE_CHECK);
		r = RESUME_GUEST;
		break;
	case BOOK3S_INTERRUPT_PROGRAM:
	{
		ulong flags;
		/*
		 * Normally program interrupts are delivered directly
		 * to the guest by the hardware, but we can get here
		 * as a result of a hypervisor emulation interrupt
		 * (e40) getting turned into a 700 by BML RTAS.
		 */
		flags = vcpu->arch.shregs.msr & 0x1f0000ull;
		kvmppc_core_queue_program(vcpu, flags);
		r = RESUME_GUEST;
		break;
	}
	case BOOK3S_INTERRUPT_SYSCALL:
	{
		/* hcall - punt to userspace */
		int i;

		/* hypercall with MSR_PR has already been handled in rmode,
		 * and never reaches here.
		 */

		run->papr_hcall.nr = kvmppc_get_gpr(vcpu, 3);
		for (i = 0; i < 9; ++i)
			run->papr_hcall.args[i] = kvmppc_get_gpr(vcpu, 4 + i);
		run->exit_reason = KVM_EXIT_PAPR_HCALL;
		vcpu->arch.hcall_needed = 1;
		r = RESUME_HOST;
		break;
	}
	/*
	 * We get these next two if the guest accesses a page which it thinks
	 * it has mapped but which is not actually present, either because
	 * it is for an emulated I/O device or because the corresonding
	 * host page has been paged out.  Any other HDSI/HISI interrupts
	 * have been handled already.
	 */
	case BOOK3S_INTERRUPT_H_DATA_STORAGE:
		r = RESUME_PAGE_FAULT;
		break;
	case BOOK3S_INTERRUPT_H_INST_STORAGE:
		vcpu->arch.fault_dar = kvmppc_get_pc(vcpu);
		vcpu->arch.fault_dsisr = 0;
		r = RESUME_PAGE_FAULT;
		break;
	/*
	 * This occurs if the guest executes an illegal instruction.
	 * If the guest debug is disabled, generate a program interrupt
	 * to the guest. If guest debug is enabled, we need to check
	 * whether the instruction is a software breakpoint instruction.
	 * Accordingly return to Guest or Host.
	 */
	case BOOK3S_INTERRUPT_H_EMUL_ASSIST:
		if (vcpu->arch.emul_inst != KVM_INST_FETCH_FAILED)
			vcpu->arch.last_inst = kvmppc_need_byteswap(vcpu) ?
				swab32(vcpu->arch.emul_inst) :
				vcpu->arch.emul_inst;
		if (vcpu->guest_debug & KVM_GUESTDBG_USE_SW_BP) {
			r = kvmppc_emulate_debug_inst(run, vcpu);
		} else {
			kvmppc_core_queue_program(vcpu, SRR1_PROGILL);
			r = RESUME_GUEST;
		}
		break;
	/*
	 * This occurs if the guest (kernel or userspace), does something that
	 * is prohibited by HFSCR.  We just generate a program interrupt to
	 * the guest.
	 */
	case BOOK3S_INTERRUPT_H_FAC_UNAVAIL:
		kvmppc_core_queue_program(vcpu, SRR1_PROGILL);
		r = RESUME_GUEST;
		break;
	default:
		kvmppc_dump_regs(vcpu);
		printk(KERN_EMERG "trap=0x%x | pc=0x%lx | msr=0x%llx\n",
			vcpu->arch.trap, kvmppc_get_pc(vcpu),
			vcpu->arch.shregs.msr);
		run->hw.hardware_exit_reason = vcpu->arch.trap;
		r = RESUME_HOST;
		break;
	}

	return r;
}

static int kvm_arch_vcpu_ioctl_get_sregs_hv(struct kvm_vcpu *vcpu,
					    struct kvm_sregs *sregs)
{
	int i;

	memset(sregs, 0, sizeof(struct kvm_sregs));
	sregs->pvr = vcpu->arch.pvr;
	for (i = 0; i < vcpu->arch.slb_max; i++) {
		sregs->u.s.ppc64.slb[i].slbe = vcpu->arch.slb[i].orige;
		sregs->u.s.ppc64.slb[i].slbv = vcpu->arch.slb[i].origv;
	}

	return 0;
}

static int kvm_arch_vcpu_ioctl_set_sregs_hv(struct kvm_vcpu *vcpu,
					    struct kvm_sregs *sregs)
{
	int i, j;

	/* Only accept the same PVR as the host's, since we can't spoof it */
	if (sregs->pvr != vcpu->arch.pvr)
		return -EINVAL;

	j = 0;
	for (i = 0; i < vcpu->arch.slb_nr; i++) {
		if (sregs->u.s.ppc64.slb[i].slbe & SLB_ESID_V) {
			vcpu->arch.slb[j].orige = sregs->u.s.ppc64.slb[i].slbe;
			vcpu->arch.slb[j].origv = sregs->u.s.ppc64.slb[i].slbv;
			++j;
		}
	}
	vcpu->arch.slb_max = j;

	return 0;
}

static void kvmppc_set_lpcr(struct kvm_vcpu *vcpu, u64 new_lpcr,
		bool preserve_top32)
{
	struct kvm *kvm = vcpu->kvm;
	struct kvmppc_vcore *vc = vcpu->arch.vcore;
	u64 mask;

	mutex_lock(&kvm->lock);
	spin_lock(&vc->lock);
	/*
	 * If ILE (interrupt little-endian) has changed, update the
	 * MSR_LE bit in the intr_msr for each vcpu in this vcore.
	 */
	if ((new_lpcr & LPCR_ILE) != (vc->lpcr & LPCR_ILE)) {
		struct kvm_vcpu *vcpu;
		int i;

		kvm_for_each_vcpu(i, vcpu, kvm) {
			if (vcpu->arch.vcore != vc)
				continue;
			if (new_lpcr & LPCR_ILE)
				vcpu->arch.intr_msr |= MSR_LE;
			else
				vcpu->arch.intr_msr &= ~MSR_LE;
		}
	}

	/*
	 * Userspace can only modify DPFD (default prefetch depth),
	 * ILE (interrupt little-endian) and TC (translation control).
	 * On POWER8 userspace can also modify AIL (alt. interrupt loc.)
	 */
	mask = LPCR_DPFD | LPCR_ILE | LPCR_TC;
	if (cpu_has_feature(CPU_FTR_ARCH_207S))
		mask |= LPCR_AIL;

	/* Broken 32-bit version of LPCR must not clear top bits */
	if (preserve_top32)
		mask &= 0xFFFFFFFF;
	vc->lpcr = (vc->lpcr & ~mask) | (new_lpcr & mask);
	spin_unlock(&vc->lock);
	mutex_unlock(&kvm->lock);
}

static int kvmppc_get_one_reg_hv(struct kvm_vcpu *vcpu, u64 id,
				 union kvmppc_one_reg *val)
{
	int r = 0;
	long int i;

	switch (id) {
	case KVM_REG_PPC_DEBUG_INST:
		*val = get_reg_val(id, KVMPPC_INST_SW_BREAKPOINT);
		break;
	case KVM_REG_PPC_HIOR:
		*val = get_reg_val(id, 0);
		break;
	case KVM_REG_PPC_DABR:
		*val = get_reg_val(id, vcpu->arch.dabr);
		break;
	case KVM_REG_PPC_DABRX:
		*val = get_reg_val(id, vcpu->arch.dabrx);
		break;
	case KVM_REG_PPC_DSCR:
		*val = get_reg_val(id, vcpu->arch.dscr);
		break;
	case KVM_REG_PPC_PURR:
		*val = get_reg_val(id, vcpu->arch.purr);
		break;
	case KVM_REG_PPC_SPURR:
		*val = get_reg_val(id, vcpu->arch.spurr);
		break;
	case KVM_REG_PPC_AMR:
		*val = get_reg_val(id, vcpu->arch.amr);
		break;
	case KVM_REG_PPC_UAMOR:
		*val = get_reg_val(id, vcpu->arch.uamor);
		break;
	case KVM_REG_PPC_MMCR0 ... KVM_REG_PPC_MMCRS:
		i = id - KVM_REG_PPC_MMCR0;
		*val = get_reg_val(id, vcpu->arch.mmcr[i]);
		break;
	case KVM_REG_PPC_PMC1 ... KVM_REG_PPC_PMC8:
		i = id - KVM_REG_PPC_PMC1;
		*val = get_reg_val(id, vcpu->arch.pmc[i]);
		break;
	case KVM_REG_PPC_SPMC1 ... KVM_REG_PPC_SPMC2:
		i = id - KVM_REG_PPC_SPMC1;
		*val = get_reg_val(id, vcpu->arch.spmc[i]);
		break;
	case KVM_REG_PPC_SIAR:
		*val = get_reg_val(id, vcpu->arch.siar);
		break;
	case KVM_REG_PPC_SDAR:
		*val = get_reg_val(id, vcpu->arch.sdar);
		break;
	case KVM_REG_PPC_SIER:
		*val = get_reg_val(id, vcpu->arch.sier);
		break;
	case KVM_REG_PPC_IAMR:
		*val = get_reg_val(id, vcpu->arch.iamr);
		break;
	case KVM_REG_PPC_PSPB:
		*val = get_reg_val(id, vcpu->arch.pspb);
		break;
	case KVM_REG_PPC_DPDES:
		*val = get_reg_val(id, vcpu->arch.vcore->dpdes);
		break;
	case KVM_REG_PPC_DAWR:
		*val = get_reg_val(id, vcpu->arch.dawr);
		break;
	case KVM_REG_PPC_DAWRX:
		*val = get_reg_val(id, vcpu->arch.dawrx);
		break;
	case KVM_REG_PPC_CIABR:
		*val = get_reg_val(id, vcpu->arch.ciabr);
		break;
	case KVM_REG_PPC_CSIGR:
		*val = get_reg_val(id, vcpu->arch.csigr);
		break;
	case KVM_REG_PPC_TACR:
		*val = get_reg_val(id, vcpu->arch.tacr);
		break;
	case KVM_REG_PPC_TCSCR:
		*val = get_reg_val(id, vcpu->arch.tcscr);
		break;
	case KVM_REG_PPC_PID:
		*val = get_reg_val(id, vcpu->arch.pid);
		break;
	case KVM_REG_PPC_ACOP:
		*val = get_reg_val(id, vcpu->arch.acop);
		break;
	case KVM_REG_PPC_WORT:
		*val = get_reg_val(id, vcpu->arch.wort);
		break;
	case KVM_REG_PPC_VPA_ADDR:
		spin_lock(&vcpu->arch.vpa_update_lock);
		*val = get_reg_val(id, vcpu->arch.vpa.next_gpa);
		spin_unlock(&vcpu->arch.vpa_update_lock);
		break;
	case KVM_REG_PPC_VPA_SLB:
		spin_lock(&vcpu->arch.vpa_update_lock);
		val->vpaval.addr = vcpu->arch.slb_shadow.next_gpa;
		val->vpaval.length = vcpu->arch.slb_shadow.len;
		spin_unlock(&vcpu->arch.vpa_update_lock);
		break;
	case KVM_REG_PPC_VPA_DTL:
		spin_lock(&vcpu->arch.vpa_update_lock);
		val->vpaval.addr = vcpu->arch.dtl.next_gpa;
		val->vpaval.length = vcpu->arch.dtl.len;
		spin_unlock(&vcpu->arch.vpa_update_lock);
		break;
	case KVM_REG_PPC_TB_OFFSET:
		*val = get_reg_val(id, vcpu->arch.vcore->tb_offset);
		break;
	case KVM_REG_PPC_LPCR:
	case KVM_REG_PPC_LPCR_64:
		*val = get_reg_val(id, vcpu->arch.vcore->lpcr);
		break;
	case KVM_REG_PPC_PPR:
		*val = get_reg_val(id, vcpu->arch.ppr);
		break;
#ifdef CONFIG_PPC_TRANSACTIONAL_MEM
	case KVM_REG_PPC_TFHAR:
		*val = get_reg_val(id, vcpu->arch.tfhar);
		break;
	case KVM_REG_PPC_TFIAR:
		*val = get_reg_val(id, vcpu->arch.tfiar);
		break;
	case KVM_REG_PPC_TEXASR:
		*val = get_reg_val(id, vcpu->arch.texasr);
		break;
	case KVM_REG_PPC_TM_GPR0 ... KVM_REG_PPC_TM_GPR31:
		i = id - KVM_REG_PPC_TM_GPR0;
		*val = get_reg_val(id, vcpu->arch.gpr_tm[i]);
		break;
	case KVM_REG_PPC_TM_VSR0 ... KVM_REG_PPC_TM_VSR63:
	{
		int j;
		i = id - KVM_REG_PPC_TM_VSR0;
		if (i < 32)
			for (j = 0; j < TS_FPRWIDTH; j++)
				val->vsxval[j] = vcpu->arch.fp_tm.fpr[i][j];
		else {
			if (cpu_has_feature(CPU_FTR_ALTIVEC))
				val->vval = vcpu->arch.vr_tm.vr[i-32];
			else
				r = -ENXIO;
		}
		break;
	}
	case KVM_REG_PPC_TM_CR:
		*val = get_reg_val(id, vcpu->arch.cr_tm);
		break;
	case KVM_REG_PPC_TM_LR:
		*val = get_reg_val(id, vcpu->arch.lr_tm);
		break;
	case KVM_REG_PPC_TM_CTR:
		*val = get_reg_val(id, vcpu->arch.ctr_tm);
		break;
	case KVM_REG_PPC_TM_FPSCR:
		*val = get_reg_val(id, vcpu->arch.fp_tm.fpscr);
		break;
	case KVM_REG_PPC_TM_AMR:
		*val = get_reg_val(id, vcpu->arch.amr_tm);
		break;
	case KVM_REG_PPC_TM_PPR:
		*val = get_reg_val(id, vcpu->arch.ppr_tm);
		break;
	case KVM_REG_PPC_TM_VRSAVE:
		*val = get_reg_val(id, vcpu->arch.vrsave_tm);
		break;
	case KVM_REG_PPC_TM_VSCR:
		if (cpu_has_feature(CPU_FTR_ALTIVEC))
			*val = get_reg_val(id, vcpu->arch.vr_tm.vscr.u[3]);
		else
			r = -ENXIO;
		break;
	case KVM_REG_PPC_TM_DSCR:
		*val = get_reg_val(id, vcpu->arch.dscr_tm);
		break;
	case KVM_REG_PPC_TM_TAR:
		*val = get_reg_val(id, vcpu->arch.tar_tm);
		break;
#endif
	case KVM_REG_PPC_ARCH_COMPAT:
		*val = get_reg_val(id, vcpu->arch.vcore->arch_compat);
		break;
	default:
		r = -EINVAL;
		break;
	}

	return r;
}

static int kvmppc_set_one_reg_hv(struct kvm_vcpu *vcpu, u64 id,
				 union kvmppc_one_reg *val)
{
	int r = 0;
	long int i;
	unsigned long addr, len;

	switch (id) {
	case KVM_REG_PPC_HIOR:
		/* Only allow this to be set to zero */
		if (set_reg_val(id, *val))
			r = -EINVAL;
		break;
	case KVM_REG_PPC_DABR:
		vcpu->arch.dabr = set_reg_val(id, *val);
		break;
	case KVM_REG_PPC_DABRX:
		vcpu->arch.dabrx = set_reg_val(id, *val) & ~DABRX_HYP;
		break;
	case KVM_REG_PPC_DSCR:
		vcpu->arch.dscr = set_reg_val(id, *val);
		break;
	case KVM_REG_PPC_PURR:
		vcpu->arch.purr = set_reg_val(id, *val);
		break;
	case KVM_REG_PPC_SPURR:
		vcpu->arch.spurr = set_reg_val(id, *val);
		break;
	case KVM_REG_PPC_AMR:
		vcpu->arch.amr = set_reg_val(id, *val);
		break;
	case KVM_REG_PPC_UAMOR:
		vcpu->arch.uamor = set_reg_val(id, *val);
		break;
	case KVM_REG_PPC_MMCR0 ... KVM_REG_PPC_MMCRS:
		i = id - KVM_REG_PPC_MMCR0;
		vcpu->arch.mmcr[i] = set_reg_val(id, *val);
		break;
	case KVM_REG_PPC_PMC1 ... KVM_REG_PPC_PMC8:
		i = id - KVM_REG_PPC_PMC1;
		vcpu->arch.pmc[i] = set_reg_val(id, *val);
		break;
	case KVM_REG_PPC_SPMC1 ... KVM_REG_PPC_SPMC2:
		i = id - KVM_REG_PPC_SPMC1;
		vcpu->arch.spmc[i] = set_reg_val(id, *val);
		break;
	case KVM_REG_PPC_SIAR:
		vcpu->arch.siar = set_reg_val(id, *val);
		break;
	case KVM_REG_PPC_SDAR:
		vcpu->arch.sdar = set_reg_val(id, *val);
		break;
	case KVM_REG_PPC_SIER:
		vcpu->arch.sier = set_reg_val(id, *val);
		break;
	case KVM_REG_PPC_IAMR:
		vcpu->arch.iamr = set_reg_val(id, *val);
		break;
	case KVM_REG_PPC_PSPB:
		vcpu->arch.pspb = set_reg_val(id, *val);
		break;
	case KVM_REG_PPC_DPDES:
		vcpu->arch.vcore->dpdes = set_reg_val(id, *val);
		break;
	case KVM_REG_PPC_DAWR:
		vcpu->arch.dawr = set_reg_val(id, *val);
		break;
	case KVM_REG_PPC_DAWRX:
		vcpu->arch.dawrx = set_reg_val(id, *val) & ~DAWRX_HYP;
		break;
	case KVM_REG_PPC_CIABR:
		vcpu->arch.ciabr = set_reg_val(id, *val);
		/* Don't allow setting breakpoints in hypervisor code */
		if ((vcpu->arch.ciabr & CIABR_PRIV) == CIABR_PRIV_HYPER)
			vcpu->arch.ciabr &= ~CIABR_PRIV;	/* disable */
		break;
	case KVM_REG_PPC_CSIGR:
		vcpu->arch.csigr = set_reg_val(id, *val);
		break;
	case KVM_REG_PPC_TACR:
		vcpu->arch.tacr = set_reg_val(id, *val);
		break;
	case KVM_REG_PPC_TCSCR:
		vcpu->arch.tcscr = set_reg_val(id, *val);
		break;
	case KVM_REG_PPC_PID:
		vcpu->arch.pid = set_reg_val(id, *val);
		break;
	case KVM_REG_PPC_ACOP:
		vcpu->arch.acop = set_reg_val(id, *val);
		break;
	case KVM_REG_PPC_WORT:
		vcpu->arch.wort = set_reg_val(id, *val);
		break;
	case KVM_REG_PPC_VPA_ADDR:
		addr = set_reg_val(id, *val);
		r = -EINVAL;
		if (!addr && (vcpu->arch.slb_shadow.next_gpa ||
			      vcpu->arch.dtl.next_gpa))
			break;
		r = set_vpa(vcpu, &vcpu->arch.vpa, addr, sizeof(struct lppaca));
		break;
	case KVM_REG_PPC_VPA_SLB:
		addr = val->vpaval.addr;
		len = val->vpaval.length;
		r = -EINVAL;
		if (addr && !vcpu->arch.vpa.next_gpa)
			break;
		r = set_vpa(vcpu, &vcpu->arch.slb_shadow, addr, len);
		break;
	case KVM_REG_PPC_VPA_DTL:
		addr = val->vpaval.addr;
		len = val->vpaval.length;
		r = -EINVAL;
		if (addr && (len < sizeof(struct dtl_entry) ||
			     !vcpu->arch.vpa.next_gpa))
			break;
		len -= len % sizeof(struct dtl_entry);
		r = set_vpa(vcpu, &vcpu->arch.dtl, addr, len);
		break;
	case KVM_REG_PPC_TB_OFFSET:
		/* round up to multiple of 2^24 */
		vcpu->arch.vcore->tb_offset =
			ALIGN(set_reg_val(id, *val), 1UL << 24);
		break;
	case KVM_REG_PPC_LPCR:
		kvmppc_set_lpcr(vcpu, set_reg_val(id, *val), true);
		break;
	case KVM_REG_PPC_LPCR_64:
		kvmppc_set_lpcr(vcpu, set_reg_val(id, *val), false);
		break;
	case KVM_REG_PPC_PPR:
		vcpu->arch.ppr = set_reg_val(id, *val);
		break;
#ifdef CONFIG_PPC_TRANSACTIONAL_MEM
	case KVM_REG_PPC_TFHAR:
		vcpu->arch.tfhar = set_reg_val(id, *val);
		break;
	case KVM_REG_PPC_TFIAR:
		vcpu->arch.tfiar = set_reg_val(id, *val);
		break;
	case KVM_REG_PPC_TEXASR:
		vcpu->arch.texasr = set_reg_val(id, *val);
		break;
	case KVM_REG_PPC_TM_GPR0 ... KVM_REG_PPC_TM_GPR31:
		i = id - KVM_REG_PPC_TM_GPR0;
		vcpu->arch.gpr_tm[i] = set_reg_val(id, *val);
		break;
	case KVM_REG_PPC_TM_VSR0 ... KVM_REG_PPC_TM_VSR63:
	{
		int j;
		i = id - KVM_REG_PPC_TM_VSR0;
		if (i < 32)
			for (j = 0; j < TS_FPRWIDTH; j++)
				vcpu->arch.fp_tm.fpr[i][j] = val->vsxval[j];
		else
			if (cpu_has_feature(CPU_FTR_ALTIVEC))
				vcpu->arch.vr_tm.vr[i-32] = val->vval;
			else
				r = -ENXIO;
		break;
	}
	case KVM_REG_PPC_TM_CR:
		vcpu->arch.cr_tm = set_reg_val(id, *val);
		break;
	case KVM_REG_PPC_TM_LR:
		vcpu->arch.lr_tm = set_reg_val(id, *val);
		break;
	case KVM_REG_PPC_TM_CTR:
		vcpu->arch.ctr_tm = set_reg_val(id, *val);
		break;
	case KVM_REG_PPC_TM_FPSCR:
		vcpu->arch.fp_tm.fpscr = set_reg_val(id, *val);
		break;
	case KVM_REG_PPC_TM_AMR:
		vcpu->arch.amr_tm = set_reg_val(id, *val);
		break;
	case KVM_REG_PPC_TM_PPR:
		vcpu->arch.ppr_tm = set_reg_val(id, *val);
		break;
	case KVM_REG_PPC_TM_VRSAVE:
		vcpu->arch.vrsave_tm = set_reg_val(id, *val);
		break;
	case KVM_REG_PPC_TM_VSCR:
		if (cpu_has_feature(CPU_FTR_ALTIVEC))
			vcpu->arch.vr.vscr.u[3] = set_reg_val(id, *val);
		else
			r = - ENXIO;
		break;
	case KVM_REG_PPC_TM_DSCR:
		vcpu->arch.dscr_tm = set_reg_val(id, *val);
		break;
	case KVM_REG_PPC_TM_TAR:
		vcpu->arch.tar_tm = set_reg_val(id, *val);
		break;
#endif
	case KVM_REG_PPC_ARCH_COMPAT:
		r = kvmppc_set_arch_compat(vcpu, set_reg_val(id, *val));
		break;
	default:
		r = -EINVAL;
		break;
	}

	return r;
}

static struct kvmppc_vcore *kvmppc_vcore_create(struct kvm *kvm, int core)
{
	struct kvmppc_vcore *vcore;

	vcore = kzalloc(sizeof(struct kvmppc_vcore), GFP_KERNEL);

	if (vcore == NULL)
		return NULL;

	INIT_LIST_HEAD(&vcore->runnable_threads);
	spin_lock_init(&vcore->lock);
	spin_lock_init(&vcore->stoltb_lock);
	init_waitqueue_head(&vcore->wq);
	vcore->preempt_tb = TB_NIL;
	vcore->lpcr = kvm->arch.lpcr;
	vcore->first_vcpuid = core * threads_per_subcore;
	vcore->kvm = kvm;
	INIT_LIST_HEAD(&vcore->preempt_list);

	vcore->mpp_buffer_is_valid = false;

	if (cpu_has_feature(CPU_FTR_ARCH_207S))
		vcore->mpp_buffer = (void *)__get_free_pages(
			GFP_KERNEL|__GFP_ZERO,
			MPP_BUFFER_ORDER);

	return vcore;
}

#ifdef CONFIG_KVM_BOOK3S_HV_EXIT_TIMING
static struct debugfs_timings_element {
	const char *name;
	size_t offset;
} timings[] = {
	{"rm_entry",	offsetof(struct kvm_vcpu, arch.rm_entry)},
	{"rm_intr",	offsetof(struct kvm_vcpu, arch.rm_intr)},
	{"rm_exit",	offsetof(struct kvm_vcpu, arch.rm_exit)},
	{"guest",	offsetof(struct kvm_vcpu, arch.guest_time)},
	{"cede",	offsetof(struct kvm_vcpu, arch.cede_time)},
};

#define N_TIMINGS	(sizeof(timings) / sizeof(timings[0]))

struct debugfs_timings_state {
	struct kvm_vcpu	*vcpu;
	unsigned int	buflen;
	char		buf[N_TIMINGS * 100];
};

static int debugfs_timings_open(struct inode *inode, struct file *file)
{
	struct kvm_vcpu *vcpu = inode->i_private;
	struct debugfs_timings_state *p;

	p = kzalloc(sizeof(*p), GFP_KERNEL);
	if (!p)
		return -ENOMEM;

	kvm_get_kvm(vcpu->kvm);
	p->vcpu = vcpu;
	file->private_data = p;

	return nonseekable_open(inode, file);
}

static int debugfs_timings_release(struct inode *inode, struct file *file)
{
	struct debugfs_timings_state *p = file->private_data;

	kvm_put_kvm(p->vcpu->kvm);
	kfree(p);
	return 0;
}

static ssize_t debugfs_timings_read(struct file *file, char __user *buf,
				    size_t len, loff_t *ppos)
{
	struct debugfs_timings_state *p = file->private_data;
	struct kvm_vcpu *vcpu = p->vcpu;
	char *s, *buf_end;
	struct kvmhv_tb_accumulator tb;
	u64 count;
	loff_t pos;
	ssize_t n;
	int i, loops;
	bool ok;

	if (!p->buflen) {
		s = p->buf;
		buf_end = s + sizeof(p->buf);
		for (i = 0; i < N_TIMINGS; ++i) {
			struct kvmhv_tb_accumulator *acc;

			acc = (struct kvmhv_tb_accumulator *)
				((unsigned long)vcpu + timings[i].offset);
			ok = false;
			for (loops = 0; loops < 1000; ++loops) {
				count = acc->seqcount;
				if (!(count & 1)) {
					smp_rmb();
					tb = *acc;
					smp_rmb();
					if (count == acc->seqcount) {
						ok = true;
						break;
					}
				}
				udelay(1);
			}
			if (!ok)
				snprintf(s, buf_end - s, "%s: stuck\n",
					timings[i].name);
			else
				snprintf(s, buf_end - s,
					"%s: %llu %llu %llu %llu\n",
					timings[i].name, count / 2,
					tb_to_ns(tb.tb_total),
					tb_to_ns(tb.tb_min),
					tb_to_ns(tb.tb_max));
			s += strlen(s);
		}
		p->buflen = s - p->buf;
	}

	pos = *ppos;
	if (pos >= p->buflen)
		return 0;
	if (len > p->buflen - pos)
		len = p->buflen - pos;
	n = copy_to_user(buf, p->buf + pos, len);
	if (n) {
		if (n == len)
			return -EFAULT;
		len -= n;
	}
	*ppos = pos + len;
	return len;
}

static ssize_t debugfs_timings_write(struct file *file, const char __user *buf,
				     size_t len, loff_t *ppos)
{
	return -EACCES;
}

static const struct file_operations debugfs_timings_ops = {
	.owner	 = THIS_MODULE,
	.open	 = debugfs_timings_open,
	.release = debugfs_timings_release,
	.read	 = debugfs_timings_read,
	.write	 = debugfs_timings_write,
	.llseek	 = generic_file_llseek,
};

/* Create a debugfs directory for the vcpu */
static void debugfs_vcpu_init(struct kvm_vcpu *vcpu, unsigned int id)
{
	char buf[16];
	struct kvm *kvm = vcpu->kvm;

	snprintf(buf, sizeof(buf), "vcpu%u", id);
	if (IS_ERR_OR_NULL(kvm->arch.debugfs_dir))
		return;
	vcpu->arch.debugfs_dir = debugfs_create_dir(buf, kvm->arch.debugfs_dir);
	if (IS_ERR_OR_NULL(vcpu->arch.debugfs_dir))
		return;
	vcpu->arch.debugfs_timings =
		debugfs_create_file("timings", 0444, vcpu->arch.debugfs_dir,
				    vcpu, &debugfs_timings_ops);
}

#else /* CONFIG_KVM_BOOK3S_HV_EXIT_TIMING */
static void debugfs_vcpu_init(struct kvm_vcpu *vcpu, unsigned int id)
{
}
#endif /* CONFIG_KVM_BOOK3S_HV_EXIT_TIMING */

static struct kvm_vcpu *kvmppc_core_vcpu_create_hv(struct kvm *kvm,
						   unsigned int id)
{
	struct kvm_vcpu *vcpu;
	int err = -EINVAL;
	int core;
	struct kvmppc_vcore *vcore;

	core = id / threads_per_subcore;
	if (core >= KVM_MAX_VCORES)
		goto out;

	err = -ENOMEM;
	vcpu = kmem_cache_zalloc(kvm_vcpu_cache, GFP_KERNEL);
	if (!vcpu)
		goto out;

	err = kvm_vcpu_init(vcpu, kvm, id);
	if (err)
		goto free_vcpu;

	vcpu->arch.shared = &vcpu->arch.shregs;
#ifdef CONFIG_KVM_BOOK3S_PR_POSSIBLE
	/*
	 * The shared struct is never shared on HV,
	 * so we can always use host endianness
	 */
#ifdef __BIG_ENDIAN__
	vcpu->arch.shared_big_endian = true;
#else
	vcpu->arch.shared_big_endian = false;
#endif
#endif
	vcpu->arch.mmcr[0] = MMCR0_FC;
	vcpu->arch.ctrl = CTRL_RUNLATCH;
	/* default to host PVR, since we can't spoof it */
	kvmppc_set_pvr_hv(vcpu, mfspr(SPRN_PVR));
	spin_lock_init(&vcpu->arch.vpa_update_lock);
	spin_lock_init(&vcpu->arch.tbacct_lock);
	vcpu->arch.busy_preempt = TB_NIL;
	vcpu->arch.intr_msr = MSR_SF | MSR_ME;

	kvmppc_mmu_book3s_hv_init(vcpu);

	vcpu->arch.state = KVMPPC_VCPU_NOTREADY;

	init_waitqueue_head(&vcpu->arch.cpu_run);

	mutex_lock(&kvm->lock);
	vcore = kvm->arch.vcores[core];
	if (!vcore) {
		vcore = kvmppc_vcore_create(kvm, core);
		kvm->arch.vcores[core] = vcore;
		kvm->arch.online_vcores++;
	}
	mutex_unlock(&kvm->lock);

	if (!vcore)
		goto free_vcpu;

	spin_lock(&vcore->lock);
	++vcore->num_threads;
	spin_unlock(&vcore->lock);
	vcpu->arch.vcore = vcore;
	vcpu->arch.ptid = vcpu->vcpu_id - vcore->first_vcpuid;
	vcpu->arch.thread_cpu = -1;

	vcpu->arch.cpu_type = KVM_CPU_3S_64;
	kvmppc_sanity_check(vcpu);

	debugfs_vcpu_init(vcpu, id);

	return vcpu;

free_vcpu:
	kmem_cache_free(kvm_vcpu_cache, vcpu);
out:
	return ERR_PTR(err);
}

static void unpin_vpa(struct kvm *kvm, struct kvmppc_vpa *vpa)
{
	if (vpa->pinned_addr)
		kvmppc_unpin_guest_page(kvm, vpa->pinned_addr, vpa->gpa,
					vpa->dirty);
}

static void kvmppc_core_vcpu_free_hv(struct kvm_vcpu *vcpu)
{
	spin_lock(&vcpu->arch.vpa_update_lock);
	unpin_vpa(vcpu->kvm, &vcpu->arch.dtl);
	unpin_vpa(vcpu->kvm, &vcpu->arch.slb_shadow);
	unpin_vpa(vcpu->kvm, &vcpu->arch.vpa);
	spin_unlock(&vcpu->arch.vpa_update_lock);
	kvm_vcpu_uninit(vcpu);
	kmem_cache_free(kvm_vcpu_cache, vcpu);
}

static int kvmppc_core_check_requests_hv(struct kvm_vcpu *vcpu)
{
	/* Indicate we want to get back into the guest */
	return 1;
}

static void kvmppc_set_timer(struct kvm_vcpu *vcpu)
{
	unsigned long dec_nsec, now;

	now = get_tb();
	if (now > vcpu->arch.dec_expires) {
		/* decrementer has already gone negative */
		kvmppc_core_queue_dec(vcpu);
		kvmppc_core_prepare_to_enter(vcpu);
		return;
	}
	dec_nsec = (vcpu->arch.dec_expires - now) * NSEC_PER_SEC
		   / tb_ticks_per_sec;
	hrtimer_start(&vcpu->arch.dec_timer, ktime_set(0, dec_nsec),
		      HRTIMER_MODE_REL);
	vcpu->arch.timer_running = 1;
}

static void kvmppc_end_cede(struct kvm_vcpu *vcpu)
{
	vcpu->arch.ceded = 0;
	if (vcpu->arch.timer_running) {
		hrtimer_try_to_cancel(&vcpu->arch.dec_timer);
		vcpu->arch.timer_running = 0;
	}
}

extern void __kvmppc_vcore_entry(void);

static void kvmppc_remove_runnable(struct kvmppc_vcore *vc,
				   struct kvm_vcpu *vcpu)
{
	u64 now;

	if (vcpu->arch.state != KVMPPC_VCPU_RUNNABLE)
		return;
	spin_lock_irq(&vcpu->arch.tbacct_lock);
	now = mftb();
	vcpu->arch.busy_stolen += vcore_stolen_time(vc, now) -
		vcpu->arch.stolen_logged;
	vcpu->arch.busy_preempt = now;
	vcpu->arch.state = KVMPPC_VCPU_BUSY_IN_HOST;
	spin_unlock_irq(&vcpu->arch.tbacct_lock);
	--vc->n_runnable;
	list_del(&vcpu->arch.run_list);
}

static int kvmppc_grab_hwthread(int cpu)
{
	struct paca_struct *tpaca;
	long timeout = 10000;

	tpaca = &paca[cpu];

	/* Ensure the thread won't go into the kernel if it wakes */
	tpaca->kvm_hstate.kvm_vcpu = NULL;
	tpaca->kvm_hstate.kvm_vcore = NULL;
	tpaca->kvm_hstate.napping = 0;
	smp_wmb();
	tpaca->kvm_hstate.hwthread_req = 1;

	/*
	 * If the thread is already executing in the kernel (e.g. handling
	 * a stray interrupt), wait for it to get back to nap mode.
	 * The smp_mb() is to ensure that our setting of hwthread_req
	 * is visible before we look at hwthread_state, so if this
	 * races with the code at system_reset_pSeries and the thread
	 * misses our setting of hwthread_req, we are sure to see its
	 * setting of hwthread_state, and vice versa.
	 */
	smp_mb();
	while (tpaca->kvm_hstate.hwthread_state == KVM_HWTHREAD_IN_KERNEL) {
		if (--timeout <= 0) {
			pr_err("KVM: couldn't grab cpu %d\n", cpu);
			return -EBUSY;
		}
		udelay(1);
	}
	return 0;
}

static void kvmppc_release_hwthread(int cpu)
{
	struct paca_struct *tpaca;

	tpaca = &paca[cpu];
	tpaca->kvm_hstate.hwthread_req = 0;
	tpaca->kvm_hstate.kvm_vcpu = NULL;
	tpaca->kvm_hstate.kvm_vcore = NULL;
	tpaca->kvm_hstate.kvm_split_mode = NULL;
}

static void kvmppc_start_thread(struct kvm_vcpu *vcpu, struct kvmppc_vcore *vc)
{
	int cpu;
	struct paca_struct *tpaca;
	struct kvmppc_vcore *mvc = vc->master_vcore;

	cpu = vc->pcpu;
	if (vcpu) {
		if (vcpu->arch.timer_running) {
			hrtimer_try_to_cancel(&vcpu->arch.dec_timer);
			vcpu->arch.timer_running = 0;
		}
		cpu += vcpu->arch.ptid;
		vcpu->cpu = mvc->pcpu;
		vcpu->arch.thread_cpu = cpu;
	}
	tpaca = &paca[cpu];
	tpaca->kvm_hstate.kvm_vcpu = vcpu;
	tpaca->kvm_hstate.ptid = cpu - mvc->pcpu;
	/* Order stores to hstate.kvm_vcpu etc. before store to kvm_vcore */
	smp_wmb();
	tpaca->kvm_hstate.kvm_vcore = mvc;
	if (cpu != smp_processor_id())
		kvmppc_ipi_thread(cpu);
}

static void kvmppc_wait_for_nap(void)
{
	int cpu = smp_processor_id();
	int i, loops;

	for (loops = 0; loops < 1000000; ++loops) {
		/*
		 * Check if all threads are finished.
		 * We set the vcore pointer when starting a thread
		 * and the thread clears it when finished, so we look
		 * for any threads that still have a non-NULL vcore ptr.
		 */
		for (i = 1; i < threads_per_subcore; ++i)
			if (paca[cpu + i].kvm_hstate.kvm_vcore)
				break;
		if (i == threads_per_subcore) {
			HMT_medium();
			return;
		}
		HMT_low();
	}
	HMT_medium();
	for (i = 1; i < threads_per_subcore; ++i)
		if (paca[cpu + i].kvm_hstate.kvm_vcore)
			pr_err("KVM: CPU %d seems to be stuck\n", cpu + i);
}

/*
 * Check that we are on thread 0 and that any other threads in
 * this core are off-line.  Then grab the threads so they can't
 * enter the kernel.
 */
static int on_primary_thread(void)
{
	int cpu = smp_processor_id();
	int thr;

	/* Are we on a primary subcore? */
	if (cpu_thread_in_subcore(cpu))
		return 0;

	thr = 0;
	while (++thr < threads_per_subcore)
		if (cpu_online(cpu + thr))
			return 0;

	/* Grab all hw threads so they can't go into the kernel */
	for (thr = 1; thr < threads_per_subcore; ++thr) {
		if (kvmppc_grab_hwthread(cpu + thr)) {
			/* Couldn't grab one; let the others go */
			do {
				kvmppc_release_hwthread(cpu + thr);
			} while (--thr > 0);
			return 0;
		}
	}
	return 1;
}

static void kvmppc_start_saving_l2_cache(struct kvmppc_vcore *vc)
{
	phys_addr_t phy_addr, mpp_addr;

	phy_addr = (phys_addr_t)virt_to_phys(vc->mpp_buffer);
	mpp_addr = phy_addr & PPC_MPPE_ADDRESS_MASK;

	mtspr(SPRN_MPPR, mpp_addr | PPC_MPPR_FETCH_ABORT);
	logmpp(mpp_addr | PPC_LOGMPP_LOG_L2);

	vc->mpp_buffer_is_valid = true;
}

static void kvmppc_start_restoring_l2_cache(const struct kvmppc_vcore *vc)
{
	phys_addr_t phy_addr, mpp_addr;

	phy_addr = virt_to_phys(vc->mpp_buffer);
	mpp_addr = phy_addr & PPC_MPPE_ADDRESS_MASK;

	/* We must abort any in-progress save operations to ensure
	 * the table is valid so that prefetch engine knows when to
	 * stop prefetching. */
	logmpp(mpp_addr | PPC_LOGMPP_LOG_ABORT);
	mtspr(SPRN_MPPR, mpp_addr | PPC_MPPR_FETCH_WHOLE_TABLE);
}

/*
 * A list of virtual cores for each physical CPU.
 * These are vcores that could run but their runner VCPU tasks are
 * (or may be) preempted.
 */
struct preempted_vcore_list {
	struct list_head	list;
	spinlock_t		lock;
};

static DEFINE_PER_CPU(struct preempted_vcore_list, preempted_vcores);

static void init_vcore_lists(void)
{
	int cpu;

	for_each_possible_cpu(cpu) {
		struct preempted_vcore_list *lp = &per_cpu(preempted_vcores, cpu);
		spin_lock_init(&lp->lock);
		INIT_LIST_HEAD(&lp->list);
	}
}

static void kvmppc_vcore_preempt(struct kvmppc_vcore *vc)
{
	struct preempted_vcore_list *lp = this_cpu_ptr(&preempted_vcores);

	vc->vcore_state = VCORE_PREEMPT;
	vc->pcpu = smp_processor_id();
	if (vc->num_threads < threads_per_subcore) {
		spin_lock(&lp->lock);
		list_add_tail(&vc->preempt_list, &lp->list);
		spin_unlock(&lp->lock);
	}

	/* Start accumulating stolen time */
	kvmppc_core_start_stolen(vc);
}

static void kvmppc_vcore_end_preempt(struct kvmppc_vcore *vc)
{
	struct preempted_vcore_list *lp;

	kvmppc_core_end_stolen(vc);
	if (!list_empty(&vc->preempt_list)) {
		lp = &per_cpu(preempted_vcores, vc->pcpu);
		spin_lock(&lp->lock);
		list_del_init(&vc->preempt_list);
		spin_unlock(&lp->lock);
	}
	vc->vcore_state = VCORE_INACTIVE;
}

/*
 * This stores information about the virtual cores currently
 * assigned to a physical core.
 */
struct core_info {
	int		n_subcores;
	int		max_subcore_threads;
	int		total_threads;
	int		subcore_threads[MAX_SUBCORES];
	struct kvm	*subcore_vm[MAX_SUBCORES];
	struct list_head vcs[MAX_SUBCORES];
};

/*
 * This mapping means subcores 0 and 1 can use threads 0-3 and 4-7
 * respectively in 2-way micro-threading (split-core) mode.
 */
static int subcore_thread_map[MAX_SUBCORES] = { 0, 4, 2, 6 };

static void init_core_info(struct core_info *cip, struct kvmppc_vcore *vc)
{
	int sub;

	memset(cip, 0, sizeof(*cip));
	cip->n_subcores = 1;
	cip->max_subcore_threads = vc->num_threads;
	cip->total_threads = vc->num_threads;
	cip->subcore_threads[0] = vc->num_threads;
	cip->subcore_vm[0] = vc->kvm;
	for (sub = 0; sub < MAX_SUBCORES; ++sub)
		INIT_LIST_HEAD(&cip->vcs[sub]);
	list_add_tail(&vc->preempt_list, &cip->vcs[0]);
}

static bool subcore_config_ok(int n_subcores, int n_threads)
{
	/* Can only dynamically split if unsplit to begin with */
	if (n_subcores > 1 && threads_per_subcore < MAX_SMT_THREADS)
		return false;
	if (n_subcores > MAX_SUBCORES)
		return false;
	if (n_subcores > 1) {
		if (!(dynamic_mt_modes & 2))
			n_subcores = 4;
		if (n_subcores > 2 && !(dynamic_mt_modes & 4))
			return false;
	}

	return n_subcores * roundup_pow_of_two(n_threads) <= MAX_SMT_THREADS;
}

static void init_master_vcore(struct kvmppc_vcore *vc)
{
	vc->master_vcore = vc;
	vc->entry_exit_map = 0;
	vc->in_guest = 0;
	vc->napping_threads = 0;
	vc->conferring_threads = 0;
}

/*
 * See if the existing subcores can be split into 3 (or fewer) subcores
 * of at most two threads each, so we can fit in another vcore.  This
 * assumes there are at most two subcores and at most 6 threads in total.
 */
static bool can_split_piggybacked_subcores(struct core_info *cip)
{
	int sub, new_sub;
	int large_sub = -1;
	int thr;
	int n_subcores = cip->n_subcores;
	struct kvmppc_vcore *vc, *vcnext;
	struct kvmppc_vcore *master_vc = NULL;

	for (sub = 0; sub < cip->n_subcores; ++sub) {
		if (cip->subcore_threads[sub] <= 2)
			continue;
		if (large_sub >= 0)
			return false;
		large_sub = sub;
		vc = list_first_entry(&cip->vcs[sub], struct kvmppc_vcore,
				      preempt_list);
		if (vc->num_threads > 2)
			return false;
		n_subcores += (cip->subcore_threads[sub] - 1) >> 1;
	}
	if (n_subcores > 3 || large_sub < 0)
		return false;

	/*
	 * Seems feasible, so go through and move vcores to new subcores.
	 * Note that when we have two or more vcores in one subcore,
	 * all those vcores must have only one thread each.
	 */
	new_sub = cip->n_subcores;
	thr = 0;
	sub = large_sub;
	list_for_each_entry_safe(vc, vcnext, &cip->vcs[sub], preempt_list) {
		if (thr >= 2) {
			list_del(&vc->preempt_list);
			list_add_tail(&vc->preempt_list, &cip->vcs[new_sub]);
			/* vc->num_threads must be 1 */
			if (++cip->subcore_threads[new_sub] == 1) {
				cip->subcore_vm[new_sub] = vc->kvm;
				init_master_vcore(vc);
				master_vc = vc;
				++cip->n_subcores;
			} else {
				vc->master_vcore = master_vc;
				++new_sub;
			}
		}
		thr += vc->num_threads;
	}
	cip->subcore_threads[large_sub] = 2;
	cip->max_subcore_threads = 2;

	return true;
}

static bool can_dynamic_split(struct kvmppc_vcore *vc, struct core_info *cip)
{
	int n_threads = vc->num_threads;
	int sub;

	if (!cpu_has_feature(CPU_FTR_ARCH_207S))
		return false;

	if (n_threads < cip->max_subcore_threads)
		n_threads = cip->max_subcore_threads;
	if (subcore_config_ok(cip->n_subcores + 1, n_threads)) {
		cip->max_subcore_threads = n_threads;
	} else if (cip->n_subcores <= 2 && cip->total_threads <= 6 &&
		   vc->num_threads <= 2) {
		/*
		 * We may be able to fit another subcore in by
		 * splitting an existing subcore with 3 or 4
		 * threads into two 2-thread subcores, or one
		 * with 5 or 6 threads into three subcores.
		 * We can only do this if those subcores have
		 * piggybacked virtual cores.
		 */
		if (!can_split_piggybacked_subcores(cip))
			return false;
	} else {
		return false;
	}

	sub = cip->n_subcores;
	++cip->n_subcores;
	cip->total_threads += vc->num_threads;
	cip->subcore_threads[sub] = vc->num_threads;
	cip->subcore_vm[sub] = vc->kvm;
	init_master_vcore(vc);
	list_del(&vc->preempt_list);
	list_add_tail(&vc->preempt_list, &cip->vcs[sub]);

	return true;
}

static bool can_piggyback_subcore(struct kvmppc_vcore *pvc,
				  struct core_info *cip, int sub)
{
	struct kvmppc_vcore *vc;
	int n_thr;

	vc = list_first_entry(&cip->vcs[sub], struct kvmppc_vcore,
			      preempt_list);

	/* require same VM and same per-core reg values */
	if (pvc->kvm != vc->kvm ||
	    pvc->tb_offset != vc->tb_offset ||
	    pvc->pcr != vc->pcr ||
	    pvc->lpcr != vc->lpcr)
		return false;

	/* P8 guest with > 1 thread per core would see wrong TIR value */
	if (cpu_has_feature(CPU_FTR_ARCH_207S) &&
	    (vc->num_threads > 1 || pvc->num_threads > 1))
		return false;

	n_thr = cip->subcore_threads[sub] + pvc->num_threads;
	if (n_thr > cip->max_subcore_threads) {
		if (!subcore_config_ok(cip->n_subcores, n_thr))
			return false;
		cip->max_subcore_threads = n_thr;
	}

	cip->total_threads += pvc->num_threads;
	cip->subcore_threads[sub] = n_thr;
	pvc->master_vcore = vc;
	list_del(&pvc->preempt_list);
	list_add_tail(&pvc->preempt_list, &cip->vcs[sub]);

	return true;
}

/*
 * Work out whether it is possible to piggyback the execution of
 * vcore *pvc onto the execution of the other vcores described in *cip.
 */
static bool can_piggyback(struct kvmppc_vcore *pvc, struct core_info *cip,
			  int target_threads)
{
	int sub;

	if (cip->total_threads + pvc->num_threads > target_threads)
		return false;
	for (sub = 0; sub < cip->n_subcores; ++sub)
		if (cip->subcore_threads[sub] &&
		    can_piggyback_subcore(pvc, cip, sub))
			return true;

	if (can_dynamic_split(pvc, cip))
		return true;

	return false;
}

static void prepare_threads(struct kvmppc_vcore *vc)
{
	struct kvm_vcpu *vcpu, *vnext;

	list_for_each_entry_safe(vcpu, vnext, &vc->runnable_threads,
				 arch.run_list) {
		if (signal_pending(vcpu->arch.run_task))
			vcpu->arch.ret = -EINTR;
		else if (vcpu->arch.vpa.update_pending ||
			 vcpu->arch.slb_shadow.update_pending ||
			 vcpu->arch.dtl.update_pending)
			vcpu->arch.ret = RESUME_GUEST;
		else
			continue;
		kvmppc_remove_runnable(vc, vcpu);
		wake_up(&vcpu->arch.cpu_run);
	}
}

static void collect_piggybacks(struct core_info *cip, int target_threads)
{
	struct preempted_vcore_list *lp = this_cpu_ptr(&preempted_vcores);
	struct kvmppc_vcore *pvc, *vcnext;

	spin_lock(&lp->lock);
	list_for_each_entry_safe(pvc, vcnext, &lp->list, preempt_list) {
		if (!spin_trylock(&pvc->lock))
			continue;
		prepare_threads(pvc);
		if (!pvc->n_runnable) {
			list_del_init(&pvc->preempt_list);
			if (pvc->runner == NULL) {
				pvc->vcore_state = VCORE_INACTIVE;
				kvmppc_core_end_stolen(pvc);
			}
			spin_unlock(&pvc->lock);
			continue;
		}
		if (!can_piggyback(pvc, cip, target_threads)) {
			spin_unlock(&pvc->lock);
			continue;
		}
		kvmppc_core_end_stolen(pvc);
		pvc->vcore_state = VCORE_PIGGYBACK;
		if (cip->total_threads >= target_threads)
			break;
	}
	spin_unlock(&lp->lock);
}

static void post_guest_process(struct kvmppc_vcore *vc, bool is_master)
{
	int still_running = 0;
	u64 now;
	long ret;
	struct kvm_vcpu *vcpu, *vnext;

	spin_lock(&vc->lock);
	now = get_tb();
	list_for_each_entry_safe(vcpu, vnext, &vc->runnable_threads,
				 arch.run_list) {
		/* cancel pending dec exception if dec is positive */
		if (now < vcpu->arch.dec_expires &&
		    kvmppc_core_pending_dec(vcpu))
			kvmppc_core_dequeue_dec(vcpu);

		trace_kvm_guest_exit(vcpu);

		ret = RESUME_GUEST;
		if (vcpu->arch.trap)
			ret = kvmppc_handle_exit_hv(vcpu->arch.kvm_run, vcpu,
						    vcpu->arch.run_task);

		vcpu->arch.ret = ret;
		vcpu->arch.trap = 0;

		if (is_kvmppc_resume_guest(vcpu->arch.ret)) {
			if (vcpu->arch.pending_exceptions)
				kvmppc_core_prepare_to_enter(vcpu);
			if (vcpu->arch.ceded)
				kvmppc_set_timer(vcpu);
			else
				++still_running;
		} else {
			kvmppc_remove_runnable(vc, vcpu);
			wake_up(&vcpu->arch.cpu_run);
		}
	}
	list_del_init(&vc->preempt_list);
	if (!is_master) {
		if (still_running > 0) {
			kvmppc_vcore_preempt(vc);
		} else if (vc->runner) {
			vc->vcore_state = VCORE_PREEMPT;
			kvmppc_core_start_stolen(vc);
		} else {
			vc->vcore_state = VCORE_INACTIVE;
		}
		if (vc->n_runnable > 0 && vc->runner == NULL) {
			/* make sure there's a candidate runner awake */
			vcpu = list_first_entry(&vc->runnable_threads,
						struct kvm_vcpu, arch.run_list);
			wake_up(&vcpu->arch.cpu_run);
		}
	}
	spin_unlock(&vc->lock);
}

/*
 * Run a set of guest threads on a physical core.
 * Called with vc->lock held.
 */
static noinline void kvmppc_run_core(struct kvmppc_vcore *vc)
{
	struct kvm_vcpu *vcpu, *vnext;
	int i;
	int srcu_idx;
	struct core_info core_info;
	struct kvmppc_vcore *pvc, *vcnext;
	struct kvm_split_mode split_info, *sip;
	int split, subcore_size, active;
	int sub;
	bool thr0_done;
	unsigned long cmd_bit, stat_bit;
	int pcpu, thr;
	int target_threads;

	/*
	 * Remove from the list any threads that have a signal pending
	 * or need a VPA update done
	 */
	prepare_threads(vc);

	/* if the runner is no longer runnable, let the caller pick a new one */
	if (vc->runner->arch.state != KVMPPC_VCPU_RUNNABLE)
		return;

	/*
	 * Initialize *vc.
	 */
	init_master_vcore(vc);
	vc->preempt_tb = TB_NIL;

	/*
	 * Make sure we are running on primary threads, and that secondary
	 * threads are offline.  Also check if the number of threads in this
	 * guest are greater than the current system threads per guest.
	 */
	if ((threads_per_core > 1) &&
	    ((vc->num_threads > threads_per_subcore) || !on_primary_thread())) {
		list_for_each_entry_safe(vcpu, vnext, &vc->runnable_threads,
					 arch.run_list) {
			vcpu->arch.ret = -EBUSY;
			kvmppc_remove_runnable(vc, vcpu);
			wake_up(&vcpu->arch.cpu_run);
		}
		goto out;
	}

	/*
	 * See if we could run any other vcores on the physical core
	 * along with this one.
	 */
	init_core_info(&core_info, vc);
	pcpu = smp_processor_id();
	target_threads = threads_per_subcore;
	if (target_smt_mode && target_smt_mode < target_threads)
		target_threads = target_smt_mode;
	if (vc->num_threads < target_threads)
		collect_piggybacks(&core_info, target_threads);

	/* Decide on micro-threading (split-core) mode */
	subcore_size = threads_per_subcore;
	cmd_bit = stat_bit = 0;
	split = core_info.n_subcores;
	sip = NULL;
	if (split > 1) {
		/* threads_per_subcore must be MAX_SMT_THREADS (8) here */
		if (split == 2 && (dynamic_mt_modes & 2)) {
			cmd_bit = HID0_POWER8_1TO2LPAR;
			stat_bit = HID0_POWER8_2LPARMODE;
		} else {
			split = 4;
			cmd_bit = HID0_POWER8_1TO4LPAR;
			stat_bit = HID0_POWER8_4LPARMODE;
		}
		subcore_size = MAX_SMT_THREADS / split;
		sip = &split_info;
		memset(&split_info, 0, sizeof(split_info));
		split_info.rpr = mfspr(SPRN_RPR);
		split_info.pmmar = mfspr(SPRN_PMMAR);
		split_info.ldbar = mfspr(SPRN_LDBAR);
		split_info.subcore_size = subcore_size;
		for (sub = 0; sub < core_info.n_subcores; ++sub)
			split_info.master_vcs[sub] =
				list_first_entry(&core_info.vcs[sub],
					struct kvmppc_vcore, preempt_list);
		/* order writes to split_info before kvm_split_mode pointer */
		smp_wmb();
	}
	pcpu = smp_processor_id();
	for (thr = 0; thr < threads_per_subcore; ++thr)
		paca[pcpu + thr].kvm_hstate.kvm_split_mode = sip;

	/* Initiate micro-threading (split-core) if required */
	if (cmd_bit) {
		unsigned long hid0 = mfspr(SPRN_HID0);

		hid0 |= cmd_bit | HID0_POWER8_DYNLPARDIS;
		mb();
		mtspr(SPRN_HID0, hid0);
		isync();
		for (;;) {
			hid0 = mfspr(SPRN_HID0);
			if (hid0 & stat_bit)
				break;
			cpu_relax();
		}
	}

	/* Start all the threads */
	active = 0;
	for (sub = 0; sub < core_info.n_subcores; ++sub) {
		thr = subcore_thread_map[sub];
		thr0_done = false;
		active |= 1 << thr;
		list_for_each_entry(pvc, &core_info.vcs[sub], preempt_list) {
			pvc->pcpu = pcpu + thr;
			list_for_each_entry(vcpu, &pvc->runnable_threads,
					    arch.run_list) {
				kvmppc_start_thread(vcpu, pvc);
				kvmppc_create_dtl_entry(vcpu, pvc);
				trace_kvm_guest_enter(vcpu);
				if (!vcpu->arch.ptid)
					thr0_done = true;
				active |= 1 << (thr + vcpu->arch.ptid);
			}
			/*
			 * We need to start the first thread of each subcore
			 * even if it doesn't have a vcpu.
			 */
			if (pvc->master_vcore == pvc && !thr0_done)
				kvmppc_start_thread(NULL, pvc);
			thr += pvc->num_threads;
		}
	}

	/*
	 * Ensure that split_info.do_nap is set after setting
	 * the vcore pointer in the PACA of the secondaries.
	 */
	smp_mb();
	if (cmd_bit)
		split_info.do_nap = 1;	/* ask secondaries to nap when done */

	/*
	 * When doing micro-threading, poke the inactive threads as well.
	 * This gets them to the nap instruction after kvm_do_nap,
	 * which reduces the time taken to unsplit later.
	 */
	if (split > 1)
		for (thr = 1; thr < threads_per_subcore; ++thr)
			if (!(active & (1 << thr)))
				kvmppc_ipi_thread(pcpu + thr);

	vc->vcore_state = VCORE_RUNNING;
	preempt_disable();

	trace_kvmppc_run_core(vc, 0);

	for (sub = 0; sub < core_info.n_subcores; ++sub)
		list_for_each_entry(pvc, &core_info.vcs[sub], preempt_list)
			spin_unlock(&pvc->lock);

	kvm_guest_enter();

	srcu_idx = srcu_read_lock(&vc->kvm->srcu);

	if (vc->mpp_buffer_is_valid)
		kvmppc_start_restoring_l2_cache(vc);

	__kvmppc_vcore_entry();

	if (vc->mpp_buffer)
		kvmppc_start_saving_l2_cache(vc);

	srcu_read_unlock(&vc->kvm->srcu, srcu_idx);

	spin_lock(&vc->lock);
	/* prevent other vcpu threads from doing kvmppc_start_thread() now */
	vc->vcore_state = VCORE_EXITING;

	/* wait for secondary threads to finish writing their state to memory */
	kvmppc_wait_for_nap();

	/* Return to whole-core mode if we split the core earlier */
	if (split > 1) {
		unsigned long hid0 = mfspr(SPRN_HID0);
		unsigned long loops = 0;

		hid0 &= ~HID0_POWER8_DYNLPARDIS;
		stat_bit = HID0_POWER8_2LPARMODE | HID0_POWER8_4LPARMODE;
		mb();
		mtspr(SPRN_HID0, hid0);
		isync();
		for (;;) {
			hid0 = mfspr(SPRN_HID0);
			if (!(hid0 & stat_bit))
				break;
			cpu_relax();
			++loops;
		}
		split_info.do_nap = 0;
	}

	/* Let secondaries go back to the offline loop */
	for (i = 0; i < threads_per_subcore; ++i) {
		kvmppc_release_hwthread(pcpu + i);
		if (sip && sip->napped[i])
			kvmppc_ipi_thread(pcpu + i);
	}

	spin_unlock(&vc->lock);

	/* make sure updates to secondary vcpu structs are visible now */
	smp_mb();
	kvm_guest_exit();

	for (sub = 0; sub < core_info.n_subcores; ++sub)
		list_for_each_entry_safe(pvc, vcnext, &core_info.vcs[sub],
					 preempt_list)
			post_guest_process(pvc, pvc == vc);

	spin_lock(&vc->lock);
	preempt_enable();

 out:
	vc->vcore_state = VCORE_INACTIVE;
	trace_kvmppc_run_core(vc, 1);
}

/*
 * Wait for some other vcpu thread to execute us, and
 * wake us up when we need to handle something in the host.
 */
static void kvmppc_wait_for_exec(struct kvmppc_vcore *vc,
				 struct kvm_vcpu *vcpu, int wait_state)
{
	DEFINE_WAIT(wait);

	prepare_to_wait(&vcpu->arch.cpu_run, &wait, wait_state);
	if (vcpu->arch.state == KVMPPC_VCPU_RUNNABLE) {
		spin_unlock(&vc->lock);
		schedule();
		spin_lock(&vc->lock);
	}
	finish_wait(&vcpu->arch.cpu_run, &wait);
}

/*
 * All the vcpus in this vcore are idle, so wait for a decrementer
 * or external interrupt to one of the vcpus.  vc->lock is held.
 */
static void kvmppc_vcore_blocked(struct kvmppc_vcore *vc)
{
	struct kvm_vcpu *vcpu;
	int do_sleep = 1;

	DEFINE_WAIT(wait);

	prepare_to_wait(&vc->wq, &wait, TASK_INTERRUPTIBLE);

	/*
	 * Check one last time for pending exceptions and ceded state after
	 * we put ourselves on the wait queue
	 */
	list_for_each_entry(vcpu, &vc->runnable_threads, arch.run_list) {
		if (vcpu->arch.pending_exceptions || !vcpu->arch.ceded) {
			do_sleep = 0;
			break;
		}
	}

	if (!do_sleep) {
		finish_wait(&vc->wq, &wait);
		return;
	}

	vc->vcore_state = VCORE_SLEEPING;
	trace_kvmppc_vcore_blocked(vc, 0);
	spin_unlock(&vc->lock);
	schedule();
	finish_wait(&vc->wq, &wait);
	spin_lock(&vc->lock);
	vc->vcore_state = VCORE_INACTIVE;
	trace_kvmppc_vcore_blocked(vc, 1);
}

static int kvmppc_run_vcpu(struct kvm_run *kvm_run, struct kvm_vcpu *vcpu)
{
	int n_ceded;
	struct kvmppc_vcore *vc;
	struct kvm_vcpu *v, *vn;

	trace_kvmppc_run_vcpu_enter(vcpu);

	kvm_run->exit_reason = 0;
	vcpu->arch.ret = RESUME_GUEST;
	vcpu->arch.trap = 0;
	kvmppc_update_vpas(vcpu);

	/*
	 * Synchronize with other threads in this virtual core
	 */
	vc = vcpu->arch.vcore;
	spin_lock(&vc->lock);
	vcpu->arch.ceded = 0;
	vcpu->arch.run_task = current;
	vcpu->arch.kvm_run = kvm_run;
	vcpu->arch.stolen_logged = vcore_stolen_time(vc, mftb());
	vcpu->arch.state = KVMPPC_VCPU_RUNNABLE;
	vcpu->arch.busy_preempt = TB_NIL;
	list_add_tail(&vcpu->arch.run_list, &vc->runnable_threads);
	++vc->n_runnable;

	/*
	 * This happens the first time this is called for a vcpu.
	 * If the vcore is already running, we may be able to start
	 * this thread straight away and have it join in.
	 */
	if (!signal_pending(current)) {
		if (vc->vcore_state == VCORE_PIGGYBACK) {
			struct kvmppc_vcore *mvc = vc->master_vcore;
			if (spin_trylock(&mvc->lock)) {
				if (mvc->vcore_state == VCORE_RUNNING &&
				    !VCORE_IS_EXITING(mvc)) {
					kvmppc_create_dtl_entry(vcpu, vc);
					kvmppc_start_thread(vcpu, vc);
					trace_kvm_guest_enter(vcpu);
				}
				spin_unlock(&mvc->lock);
			}
		} else if (vc->vcore_state == VCORE_RUNNING &&
			   !VCORE_IS_EXITING(vc)) {
			kvmppc_create_dtl_entry(vcpu, vc);
			kvmppc_start_thread(vcpu, vc);
			trace_kvm_guest_enter(vcpu);
		} else if (vc->vcore_state == VCORE_SLEEPING) {
			wake_up(&vc->wq);
		}

	}

	while (vcpu->arch.state == KVMPPC_VCPU_RUNNABLE &&
	       !signal_pending(current)) {
		if (vc->vcore_state == VCORE_PREEMPT && vc->runner == NULL)
			kvmppc_vcore_end_preempt(vc);

		if (vc->vcore_state != VCORE_INACTIVE) {
			kvmppc_wait_for_exec(vc, vcpu, TASK_INTERRUPTIBLE);
			continue;
		}
		list_for_each_entry_safe(v, vn, &vc->runnable_threads,
					 arch.run_list) {
			kvmppc_core_prepare_to_enter(v);
			if (signal_pending(v->arch.run_task)) {
				kvmppc_remove_runnable(vc, v);
				v->stat.signal_exits++;
				v->arch.kvm_run->exit_reason = KVM_EXIT_INTR;
				v->arch.ret = -EINTR;
				wake_up(&v->arch.cpu_run);
			}
		}
		if (!vc->n_runnable || vcpu->arch.state != KVMPPC_VCPU_RUNNABLE)
			break;
		n_ceded = 0;
		list_for_each_entry(v, &vc->runnable_threads, arch.run_list) {
			if (!v->arch.pending_exceptions)
				n_ceded += v->arch.ceded;
			else
				v->arch.ceded = 0;
		}
		vc->runner = vcpu;
		if (n_ceded == vc->n_runnable) {
			kvmppc_vcore_blocked(vc);
<<<<<<< HEAD
		} else if (need_resched()) {
			vc->vcore_state = VCORE_PREEMPT;
=======
		} else if (should_resched()) {
			kvmppc_vcore_preempt(vc);
>>>>>>> ba60c41a
			/* Let something else run */
			cond_resched_lock(&vc->lock);
			if (vc->vcore_state == VCORE_PREEMPT)
				kvmppc_vcore_end_preempt(vc);
		} else {
			kvmppc_run_core(vc);
		}
		vc->runner = NULL;
	}

	while (vcpu->arch.state == KVMPPC_VCPU_RUNNABLE &&
	       (vc->vcore_state == VCORE_RUNNING ||
		vc->vcore_state == VCORE_EXITING))
		kvmppc_wait_for_exec(vc, vcpu, TASK_UNINTERRUPTIBLE);

	if (vcpu->arch.state == KVMPPC_VCPU_RUNNABLE) {
		kvmppc_remove_runnable(vc, vcpu);
		vcpu->stat.signal_exits++;
		kvm_run->exit_reason = KVM_EXIT_INTR;
		vcpu->arch.ret = -EINTR;
	}

	if (vc->n_runnable && vc->vcore_state == VCORE_INACTIVE) {
		/* Wake up some vcpu to run the core */
		v = list_first_entry(&vc->runnable_threads,
				     struct kvm_vcpu, arch.run_list);
		wake_up(&v->arch.cpu_run);
	}

	trace_kvmppc_run_vcpu_exit(vcpu, kvm_run);
	spin_unlock(&vc->lock);
	return vcpu->arch.ret;
}

static int kvmppc_vcpu_run_hv(struct kvm_run *run, struct kvm_vcpu *vcpu)
{
	int r;
	int srcu_idx;

	if (!vcpu->arch.sane) {
		run->exit_reason = KVM_EXIT_INTERNAL_ERROR;
		return -EINVAL;
	}

	kvmppc_core_prepare_to_enter(vcpu);

	/* No need to go into the guest when all we'll do is come back out */
	if (signal_pending(current)) {
		run->exit_reason = KVM_EXIT_INTR;
		return -EINTR;
	}

	atomic_inc(&vcpu->kvm->arch.vcpus_running);
	/* Order vcpus_running vs. hpte_setup_done, see kvmppc_alloc_reset_hpt */
	smp_mb();

	/* On the first time here, set up HTAB and VRMA */
	if (!vcpu->kvm->arch.hpte_setup_done) {
		r = kvmppc_hv_setup_htab_rma(vcpu);
		if (r)
			goto out;
	}

	flush_fp_to_thread(current);
	flush_altivec_to_thread(current);
	flush_vsx_to_thread(current);
	vcpu->arch.wqp = &vcpu->arch.vcore->wq;
	vcpu->arch.pgdir = current->mm->pgd;
	vcpu->arch.state = KVMPPC_VCPU_BUSY_IN_HOST;

	do {
		r = kvmppc_run_vcpu(run, vcpu);

		if (run->exit_reason == KVM_EXIT_PAPR_HCALL &&
		    !(vcpu->arch.shregs.msr & MSR_PR)) {
			trace_kvm_hcall_enter(vcpu);
			r = kvmppc_pseries_do_hcall(vcpu);
			trace_kvm_hcall_exit(vcpu, r);
			kvmppc_core_prepare_to_enter(vcpu);
		} else if (r == RESUME_PAGE_FAULT) {
			srcu_idx = srcu_read_lock(&vcpu->kvm->srcu);
			r = kvmppc_book3s_hv_page_fault(run, vcpu,
				vcpu->arch.fault_dar, vcpu->arch.fault_dsisr);
			srcu_read_unlock(&vcpu->kvm->srcu, srcu_idx);
		}
	} while (is_kvmppc_resume_guest(r));

 out:
	vcpu->arch.state = KVMPPC_VCPU_NOTREADY;
	atomic_dec(&vcpu->kvm->arch.vcpus_running);
	return r;
}

static void kvmppc_add_seg_page_size(struct kvm_ppc_one_seg_page_size **sps,
				     int linux_psize)
{
	struct mmu_psize_def *def = &mmu_psize_defs[linux_psize];

	if (!def->shift)
		return;
	(*sps)->page_shift = def->shift;
	(*sps)->slb_enc = def->sllp;
	(*sps)->enc[0].page_shift = def->shift;
	(*sps)->enc[0].pte_enc = def->penc[linux_psize];
	/*
	 * Add 16MB MPSS support if host supports it
	 */
	if (linux_psize != MMU_PAGE_16M && def->penc[MMU_PAGE_16M] != -1) {
		(*sps)->enc[1].page_shift = 24;
		(*sps)->enc[1].pte_enc = def->penc[MMU_PAGE_16M];
	}
	(*sps)++;
}

static int kvm_vm_ioctl_get_smmu_info_hv(struct kvm *kvm,
					 struct kvm_ppc_smmu_info *info)
{
	struct kvm_ppc_one_seg_page_size *sps;

	info->flags = KVM_PPC_PAGE_SIZES_REAL;
	if (mmu_has_feature(MMU_FTR_1T_SEGMENT))
		info->flags |= KVM_PPC_1T_SEGMENTS;
	info->slb_size = mmu_slb_size;

	/* We only support these sizes for now, and no muti-size segments */
	sps = &info->sps[0];
	kvmppc_add_seg_page_size(&sps, MMU_PAGE_4K);
	kvmppc_add_seg_page_size(&sps, MMU_PAGE_64K);
	kvmppc_add_seg_page_size(&sps, MMU_PAGE_16M);

	return 0;
}

/*
 * Get (and clear) the dirty memory log for a memory slot.
 */
static int kvm_vm_ioctl_get_dirty_log_hv(struct kvm *kvm,
					 struct kvm_dirty_log *log)
{
	struct kvm_memslots *slots;
	struct kvm_memory_slot *memslot;
	int r;
	unsigned long n;

	mutex_lock(&kvm->slots_lock);

	r = -EINVAL;
	if (log->slot >= KVM_USER_MEM_SLOTS)
		goto out;

	slots = kvm_memslots(kvm);
	memslot = id_to_memslot(slots, log->slot);
	r = -ENOENT;
	if (!memslot->dirty_bitmap)
		goto out;

	n = kvm_dirty_bitmap_bytes(memslot);
	memset(memslot->dirty_bitmap, 0, n);

	r = kvmppc_hv_get_dirty_log(kvm, memslot, memslot->dirty_bitmap);
	if (r)
		goto out;

	r = -EFAULT;
	if (copy_to_user(log->dirty_bitmap, memslot->dirty_bitmap, n))
		goto out;

	r = 0;
out:
	mutex_unlock(&kvm->slots_lock);
	return r;
}

static void kvmppc_core_free_memslot_hv(struct kvm_memory_slot *free,
					struct kvm_memory_slot *dont)
{
	if (!dont || free->arch.rmap != dont->arch.rmap) {
		vfree(free->arch.rmap);
		free->arch.rmap = NULL;
	}
}

static int kvmppc_core_create_memslot_hv(struct kvm_memory_slot *slot,
					 unsigned long npages)
{
	slot->arch.rmap = vzalloc(npages * sizeof(*slot->arch.rmap));
	if (!slot->arch.rmap)
		return -ENOMEM;

	return 0;
}

static int kvmppc_core_prepare_memory_region_hv(struct kvm *kvm,
					struct kvm_memory_slot *memslot,
					const struct kvm_userspace_memory_region *mem)
{
	return 0;
}

static void kvmppc_core_commit_memory_region_hv(struct kvm *kvm,
				const struct kvm_userspace_memory_region *mem,
				const struct kvm_memory_slot *old,
				const struct kvm_memory_slot *new)
{
	unsigned long npages = mem->memory_size >> PAGE_SHIFT;
	struct kvm_memslots *slots;
	struct kvm_memory_slot *memslot;

	if (npages && old->npages) {
		/*
		 * If modifying a memslot, reset all the rmap dirty bits.
		 * If this is a new memslot, we don't need to do anything
		 * since the rmap array starts out as all zeroes,
		 * i.e. no pages are dirty.
		 */
		slots = kvm_memslots(kvm);
		memslot = id_to_memslot(slots, mem->slot);
		kvmppc_hv_get_dirty_log(kvm, memslot, NULL);
	}
}

/*
 * Update LPCR values in kvm->arch and in vcores.
 * Caller must hold kvm->lock.
 */
void kvmppc_update_lpcr(struct kvm *kvm, unsigned long lpcr, unsigned long mask)
{
	long int i;
	u32 cores_done = 0;

	if ((kvm->arch.lpcr & mask) == lpcr)
		return;

	kvm->arch.lpcr = (kvm->arch.lpcr & ~mask) | lpcr;

	for (i = 0; i < KVM_MAX_VCORES; ++i) {
		struct kvmppc_vcore *vc = kvm->arch.vcores[i];
		if (!vc)
			continue;
		spin_lock(&vc->lock);
		vc->lpcr = (vc->lpcr & ~mask) | lpcr;
		spin_unlock(&vc->lock);
		if (++cores_done >= kvm->arch.online_vcores)
			break;
	}
}

static void kvmppc_mmu_destroy_hv(struct kvm_vcpu *vcpu)
{
	return;
}

static int kvmppc_hv_setup_htab_rma(struct kvm_vcpu *vcpu)
{
	int err = 0;
	struct kvm *kvm = vcpu->kvm;
	unsigned long hva;
	struct kvm_memory_slot *memslot;
	struct vm_area_struct *vma;
	unsigned long lpcr = 0, senc;
	unsigned long psize, porder;
	int srcu_idx;

	mutex_lock(&kvm->lock);
	if (kvm->arch.hpte_setup_done)
		goto out;	/* another vcpu beat us to it */

	/* Allocate hashed page table (if not done already) and reset it */
	if (!kvm->arch.hpt_virt) {
		err = kvmppc_alloc_hpt(kvm, NULL);
		if (err) {
			pr_err("KVM: Couldn't alloc HPT\n");
			goto out;
		}
	}

	/* Look up the memslot for guest physical address 0 */
	srcu_idx = srcu_read_lock(&kvm->srcu);
	memslot = gfn_to_memslot(kvm, 0);

	/* We must have some memory at 0 by now */
	err = -EINVAL;
	if (!memslot || (memslot->flags & KVM_MEMSLOT_INVALID))
		goto out_srcu;

	/* Look up the VMA for the start of this memory slot */
	hva = memslot->userspace_addr;
	down_read(&current->mm->mmap_sem);
	vma = find_vma(current->mm, hva);
	if (!vma || vma->vm_start > hva || (vma->vm_flags & VM_IO))
		goto up_out;

	psize = vma_kernel_pagesize(vma);
	porder = __ilog2(psize);

	up_read(&current->mm->mmap_sem);

	/* We can handle 4k, 64k or 16M pages in the VRMA */
	err = -EINVAL;
	if (!(psize == 0x1000 || psize == 0x10000 ||
	      psize == 0x1000000))
		goto out_srcu;

	/* Update VRMASD field in the LPCR */
	senc = slb_pgsize_encoding(psize);
	kvm->arch.vrma_slb_v = senc | SLB_VSID_B_1T |
		(VRMA_VSID << SLB_VSID_SHIFT_1T);
	/* the -4 is to account for senc values starting at 0x10 */
	lpcr = senc << (LPCR_VRMASD_SH - 4);

	/* Create HPTEs in the hash page table for the VRMA */
	kvmppc_map_vrma(vcpu, memslot, porder);

	kvmppc_update_lpcr(kvm, lpcr, LPCR_VRMASD);

	/* Order updates to kvm->arch.lpcr etc. vs. hpte_setup_done */
	smp_wmb();
	kvm->arch.hpte_setup_done = 1;
	err = 0;
 out_srcu:
	srcu_read_unlock(&kvm->srcu, srcu_idx);
 out:
	mutex_unlock(&kvm->lock);
	return err;

 up_out:
	up_read(&current->mm->mmap_sem);
	goto out_srcu;
}

static int kvmppc_core_init_vm_hv(struct kvm *kvm)
{
	unsigned long lpcr, lpid;
	char buf[32];

	/* Allocate the guest's logical partition ID */

	lpid = kvmppc_alloc_lpid();
	if ((long)lpid < 0)
		return -ENOMEM;
	kvm->arch.lpid = lpid;

	/*
	 * Since we don't flush the TLB when tearing down a VM,
	 * and this lpid might have previously been used,
	 * make sure we flush on each core before running the new VM.
	 */
	cpumask_setall(&kvm->arch.need_tlb_flush);

	/* Start out with the default set of hcalls enabled */
	memcpy(kvm->arch.enabled_hcalls, default_enabled_hcalls,
	       sizeof(kvm->arch.enabled_hcalls));

	kvm->arch.host_sdr1 = mfspr(SPRN_SDR1);

	/* Init LPCR for virtual RMA mode */
	kvm->arch.host_lpid = mfspr(SPRN_LPID);
	kvm->arch.host_lpcr = lpcr = mfspr(SPRN_LPCR);
	lpcr &= LPCR_PECE | LPCR_LPES;
	lpcr |= (4UL << LPCR_DPFD_SH) | LPCR_HDICE |
		LPCR_VPM0 | LPCR_VPM1;
	kvm->arch.vrma_slb_v = SLB_VSID_B_1T |
		(VRMA_VSID << SLB_VSID_SHIFT_1T);
	/* On POWER8 turn on online bit to enable PURR/SPURR */
	if (cpu_has_feature(CPU_FTR_ARCH_207S))
		lpcr |= LPCR_ONL;
	kvm->arch.lpcr = lpcr;

	/*
	 * Track that we now have a HV mode VM active. This blocks secondary
	 * CPU threads from coming online.
	 */
	kvm_hv_vm_activated();

	/*
	 * Create a debugfs directory for the VM
	 */
	snprintf(buf, sizeof(buf), "vm%d", current->pid);
	kvm->arch.debugfs_dir = debugfs_create_dir(buf, kvm_debugfs_dir);
	if (!IS_ERR_OR_NULL(kvm->arch.debugfs_dir))
		kvmppc_mmu_debugfs_init(kvm);

	return 0;
}

static void kvmppc_free_vcores(struct kvm *kvm)
{
	long int i;

	for (i = 0; i < KVM_MAX_VCORES; ++i) {
		if (kvm->arch.vcores[i] && kvm->arch.vcores[i]->mpp_buffer) {
			struct kvmppc_vcore *vc = kvm->arch.vcores[i];
			free_pages((unsigned long)vc->mpp_buffer,
				   MPP_BUFFER_ORDER);
		}
		kfree(kvm->arch.vcores[i]);
	}
	kvm->arch.online_vcores = 0;
}

static void kvmppc_core_destroy_vm_hv(struct kvm *kvm)
{
	debugfs_remove_recursive(kvm->arch.debugfs_dir);

	kvm_hv_vm_deactivated();

	kvmppc_free_vcores(kvm);

	kvmppc_free_hpt(kvm);
}

/* We don't need to emulate any privileged instructions or dcbz */
static int kvmppc_core_emulate_op_hv(struct kvm_run *run, struct kvm_vcpu *vcpu,
				     unsigned int inst, int *advance)
{
	return EMULATE_FAIL;
}

static int kvmppc_core_emulate_mtspr_hv(struct kvm_vcpu *vcpu, int sprn,
					ulong spr_val)
{
	return EMULATE_FAIL;
}

static int kvmppc_core_emulate_mfspr_hv(struct kvm_vcpu *vcpu, int sprn,
					ulong *spr_val)
{
	return EMULATE_FAIL;
}

static int kvmppc_core_check_processor_compat_hv(void)
{
	if (!cpu_has_feature(CPU_FTR_HVMODE) ||
	    !cpu_has_feature(CPU_FTR_ARCH_206))
		return -EIO;
	return 0;
}

static long kvm_arch_vm_ioctl_hv(struct file *filp,
				 unsigned int ioctl, unsigned long arg)
{
	struct kvm *kvm __maybe_unused = filp->private_data;
	void __user *argp = (void __user *)arg;
	long r;

	switch (ioctl) {

	case KVM_PPC_ALLOCATE_HTAB: {
		u32 htab_order;

		r = -EFAULT;
		if (get_user(htab_order, (u32 __user *)argp))
			break;
		r = kvmppc_alloc_reset_hpt(kvm, &htab_order);
		if (r)
			break;
		r = -EFAULT;
		if (put_user(htab_order, (u32 __user *)argp))
			break;
		r = 0;
		break;
	}

	case KVM_PPC_GET_HTAB_FD: {
		struct kvm_get_htab_fd ghf;

		r = -EFAULT;
		if (copy_from_user(&ghf, argp, sizeof(ghf)))
			break;
		r = kvm_vm_ioctl_get_htab_fd(kvm, &ghf);
		break;
	}

	default:
		r = -ENOTTY;
	}

	return r;
}

/*
 * List of hcall numbers to enable by default.
 * For compatibility with old userspace, we enable by default
 * all hcalls that were implemented before the hcall-enabling
 * facility was added.  Note this list should not include H_RTAS.
 */
static unsigned int default_hcall_list[] = {
	H_REMOVE,
	H_ENTER,
	H_READ,
	H_PROTECT,
	H_BULK_REMOVE,
	H_GET_TCE,
	H_PUT_TCE,
	H_SET_DABR,
	H_SET_XDABR,
	H_CEDE,
	H_PROD,
	H_CONFER,
	H_REGISTER_VPA,
#ifdef CONFIG_KVM_XICS
	H_EOI,
	H_CPPR,
	H_IPI,
	H_IPOLL,
	H_XIRR,
	H_XIRR_X,
#endif
	0
};

static void init_default_hcalls(void)
{
	int i;
	unsigned int hcall;

	for (i = 0; default_hcall_list[i]; ++i) {
		hcall = default_hcall_list[i];
		WARN_ON(!kvmppc_hcall_impl_hv(hcall));
		__set_bit(hcall / 4, default_enabled_hcalls);
	}
}

static struct kvmppc_ops kvm_ops_hv = {
	.get_sregs = kvm_arch_vcpu_ioctl_get_sregs_hv,
	.set_sregs = kvm_arch_vcpu_ioctl_set_sregs_hv,
	.get_one_reg = kvmppc_get_one_reg_hv,
	.set_one_reg = kvmppc_set_one_reg_hv,
	.vcpu_load   = kvmppc_core_vcpu_load_hv,
	.vcpu_put    = kvmppc_core_vcpu_put_hv,
	.set_msr     = kvmppc_set_msr_hv,
	.vcpu_run    = kvmppc_vcpu_run_hv,
	.vcpu_create = kvmppc_core_vcpu_create_hv,
	.vcpu_free   = kvmppc_core_vcpu_free_hv,
	.check_requests = kvmppc_core_check_requests_hv,
	.get_dirty_log  = kvm_vm_ioctl_get_dirty_log_hv,
	.flush_memslot  = kvmppc_core_flush_memslot_hv,
	.prepare_memory_region = kvmppc_core_prepare_memory_region_hv,
	.commit_memory_region  = kvmppc_core_commit_memory_region_hv,
	.unmap_hva = kvm_unmap_hva_hv,
	.unmap_hva_range = kvm_unmap_hva_range_hv,
	.age_hva  = kvm_age_hva_hv,
	.test_age_hva = kvm_test_age_hva_hv,
	.set_spte_hva = kvm_set_spte_hva_hv,
	.mmu_destroy  = kvmppc_mmu_destroy_hv,
	.free_memslot = kvmppc_core_free_memslot_hv,
	.create_memslot = kvmppc_core_create_memslot_hv,
	.init_vm =  kvmppc_core_init_vm_hv,
	.destroy_vm = kvmppc_core_destroy_vm_hv,
	.get_smmu_info = kvm_vm_ioctl_get_smmu_info_hv,
	.emulate_op = kvmppc_core_emulate_op_hv,
	.emulate_mtspr = kvmppc_core_emulate_mtspr_hv,
	.emulate_mfspr = kvmppc_core_emulate_mfspr_hv,
	.fast_vcpu_kick = kvmppc_fast_vcpu_kick_hv,
	.arch_vm_ioctl  = kvm_arch_vm_ioctl_hv,
	.hcall_implemented = kvmppc_hcall_impl_hv,
};

static int kvmppc_book3s_init_hv(void)
{
	int r;
	/*
	 * FIXME!! Do we need to check on all cpus ?
	 */
	r = kvmppc_core_check_processor_compat_hv();
	if (r < 0)
		return -ENODEV;

	kvm_ops_hv.owner = THIS_MODULE;
	kvmppc_hv_ops = &kvm_ops_hv;

	init_default_hcalls();

	init_vcore_lists();

	r = kvmppc_mmu_hv_init();
	return r;
}

static void kvmppc_book3s_exit_hv(void)
{
	kvmppc_hv_ops = NULL;
}

module_init(kvmppc_book3s_init_hv);
module_exit(kvmppc_book3s_exit_hv);
MODULE_LICENSE("GPL");
MODULE_ALIAS_MISCDEV(KVM_MINOR);
MODULE_ALIAS("devname:kvm");<|MERGE_RESOLUTION|>--- conflicted
+++ resolved
@@ -2678,13 +2678,8 @@
 		vc->runner = vcpu;
 		if (n_ceded == vc->n_runnable) {
 			kvmppc_vcore_blocked(vc);
-<<<<<<< HEAD
 		} else if (need_resched()) {
-			vc->vcore_state = VCORE_PREEMPT;
-=======
-		} else if (should_resched()) {
 			kvmppc_vcore_preempt(vc);
->>>>>>> ba60c41a
 			/* Let something else run */
 			cond_resched_lock(&vc->lock);
 			if (vc->vcore_state == VCORE_PREEMPT)
