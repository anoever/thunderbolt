/*
 * linux/fs/seq_file.c
 *
 * helper functions for making synthetic files from sequences of records.
 * initial implementation -- AV, Oct 2001.
 */

#include <linux/fs.h>
#include <linux/module.h>
#include <linux/seq_file.h>
#include <linux/slab.h>

#include <asm/uaccess.h>
#include <asm/page.h>

/**
 *	seq_open -	initialize sequential file
 *	@file: file we initialize
 *	@op: method table describing the sequence
 *
 *	seq_open() sets @file, associating it with a sequence described
 *	by @op.  @op->start() sets the iterator up and returns the first
 *	element of sequence. @op->stop() shuts it down.  @op->next()
 *	returns the next element of sequence.  @op->show() prints element
 *	into the buffer.  In case of error ->start() and ->next() return
 *	ERR_PTR(error).  In the end of sequence they return %NULL. ->show()
 *	returns 0 in case of success and negative number in case of error.
 *	Returning SEQ_SKIP means "discard this element and move on".
 */
int seq_open(struct file *file, const struct seq_operations *op)
{
	struct seq_file *p = file->private_data;

	if (!p) {
		p = kmalloc(sizeof(*p), GFP_KERNEL);
		if (!p)
			return -ENOMEM;
		file->private_data = p;
	}
	memset(p, 0, sizeof(*p));
	mutex_init(&p->lock);
	p->op = op;

	/*
	 * Wrappers around seq_open(e.g. swaps_open) need to be
	 * aware of this. If they set f_version themselves, they
	 * should call seq_open first and then set f_version.
	 */
	file->f_version = 0;

	/* SEQ files support lseek, but not pread/pwrite */
	file->f_mode &= ~(FMODE_PREAD | FMODE_PWRITE);
	return 0;
}
EXPORT_SYMBOL(seq_open);

/**
 *	seq_read -	->read() method for sequential files.
 *	@file: the file to read from
 *	@buf: the buffer to read to
 *	@size: the maximum number of bytes to read
 *	@ppos: the current position in the file
 *
 *	Ready-made ->f_op->read()
 */
ssize_t seq_read(struct file *file, char __user *buf, size_t size, loff_t *ppos)
{
	struct seq_file *m = (struct seq_file *)file->private_data;
	size_t copied = 0;
	loff_t pos;
	size_t n;
	void *p;
	int err = 0;

	mutex_lock(&m->lock);
	/*
	 * seq_file->op->..m_start/m_stop/m_next may do special actions
	 * or optimisations based on the file->f_version, so we want to
	 * pass the file->f_version to those methods.
	 *
	 * seq_file->version is just copy of f_version, and seq_file
	 * methods can treat it simply as file version.
	 * It is copied in first and copied out after all operations.
	 * It is convenient to have it as  part of structure to avoid the
	 * need of passing another argument to all the seq_file methods.
	 */
	m->version = file->f_version;
	/* grab buffer if we didn't have one */
	if (!m->buf) {
		m->buf = kmalloc(m->size = PAGE_SIZE, GFP_KERNEL);
		if (!m->buf)
			goto Enomem;
	}
	/* if not empty - flush it first */
	if (m->count) {
		n = min(m->count, size);
		err = copy_to_user(buf, m->buf + m->from, n);
		if (err)
			goto Efault;
		m->count -= n;
		m->from += n;
		size -= n;
		buf += n;
		copied += n;
		if (!m->count)
			m->index++;
		if (!size)
			goto Done;
	}
	/* we need at least one record in buffer */
	pos = m->index;
	p = m->op->start(m, &pos);
	while (1) {
		err = PTR_ERR(p);
		if (!p || IS_ERR(p))
			break;
		err = m->op->show(m, p);
		if (err < 0)
			break;
		if (unlikely(err))
			m->count = 0;
		if (unlikely(!m->count)) {
			p = m->op->next(m, p, &pos);
			m->index = pos;
			continue;
		}
		if (m->count < m->size)
			goto Fill;
		m->op->stop(m, p);
		kfree(m->buf);
		m->buf = kmalloc(m->size <<= 1, GFP_KERNEL);
		if (!m->buf)
			goto Enomem;
		m->count = 0;
		m->version = 0;
		pos = m->index;
		p = m->op->start(m, &pos);
	}
	m->op->stop(m, p);
	m->count = 0;
	goto Done;
Fill:
	/* they want more? let's try to get some more */
	while (m->count < size) {
		size_t offs = m->count;
		loff_t next = pos;
		p = m->op->next(m, p, &next);
		if (!p || IS_ERR(p)) {
			err = PTR_ERR(p);
			break;
		}
		err = m->op->show(m, p);
		if (m->count == m->size || err) {
			m->count = offs;
			if (likely(err <= 0))
				break;
		}
		pos = next;
	}
	m->op->stop(m, p);
	n = min(m->count, size);
	err = copy_to_user(buf, m->buf, n);
	if (err)
		goto Efault;
	copied += n;
	m->count -= n;
	if (m->count)
		m->from = n;
	else
		pos++;
	m->index = pos;
Done:
	if (!copied)
		copied = err;
	else
		*ppos += copied;
	file->f_version = m->version;
	mutex_unlock(&m->lock);
	return copied;
Enomem:
	err = -ENOMEM;
	goto Done;
Efault:
	err = -EFAULT;
	goto Done;
}
EXPORT_SYMBOL(seq_read);

static int traverse(struct seq_file *m, loff_t offset)
{
	loff_t pos = 0, index;
	int error = 0;
	void *p;

	m->version = 0;
	index = 0;
	m->count = m->from = 0;
	if (!offset) {
		m->index = index;
		return 0;
	}
	if (!m->buf) {
		m->buf = kmalloc(m->size = PAGE_SIZE, GFP_KERNEL);
		if (!m->buf)
			return -ENOMEM;
	}
	p = m->op->start(m, &index);
	while (p) {
		error = PTR_ERR(p);
		if (IS_ERR(p))
			break;
		error = m->op->show(m, p);
		if (error < 0)
			break;
		if (unlikely(error)) {
			error = 0;
			m->count = 0;
		}
		if (m->count == m->size)
			goto Eoverflow;
		if (pos + m->count > offset) {
			m->from = offset - pos;
			m->count -= m->from;
			m->index = index;
			break;
		}
		pos += m->count;
		m->count = 0;
		if (pos == offset) {
			index++;
			m->index = index;
			break;
		}
		p = m->op->next(m, p, &index);
	}
	m->op->stop(m, p);
	return error;

Eoverflow:
	m->op->stop(m, p);
	kfree(m->buf);
	m->buf = kmalloc(m->size <<= 1, GFP_KERNEL);
	return !m->buf ? -ENOMEM : -EAGAIN;
}

/**
 *	seq_lseek -	->llseek() method for sequential files.
 *	@file: the file in question
 *	@offset: new position
 *	@origin: 0 for absolute, 1 for relative position
 *
 *	Ready-made ->f_op->llseek()
 */
loff_t seq_lseek(struct file *file, loff_t offset, int origin)
{
	struct seq_file *m = (struct seq_file *)file->private_data;
	loff_t retval = -EINVAL;

	mutex_lock(&m->lock);
	m->version = file->f_version;
	switch (origin) {
		case 1:
			offset += file->f_pos;
		case 0:
			if (offset < 0)
				break;
			retval = offset;
			if (offset != file->f_pos) {
				while ((retval=traverse(m, offset)) == -EAGAIN)
					;
				if (retval) {
					/* with extreme prejudice... */
					file->f_pos = 0;
					m->version = 0;
					m->index = 0;
					m->count = 0;
				} else {
					retval = file->f_pos = offset;
				}
			}
	}
	file->f_version = m->version;
	mutex_unlock(&m->lock);
	return retval;
}
EXPORT_SYMBOL(seq_lseek);

/**
 *	seq_release -	free the structures associated with sequential file.
 *	@file: file in question
 *	@inode: file->f_path.dentry->d_inode
 *
 *	Frees the structures associated with sequential file; can be used
 *	as ->f_op->release() if you don't have private data to destroy.
 */
int seq_release(struct inode *inode, struct file *file)
{
	struct seq_file *m = (struct seq_file *)file->private_data;
	kfree(m->buf);
	kfree(m);
	return 0;
}
EXPORT_SYMBOL(seq_release);

/**
 *	seq_escape -	print string into buffer, escaping some characters
 *	@m:	target buffer
 *	@s:	string
 *	@esc:	set of characters that need escaping
 *
 *	Puts string into buffer, replacing each occurrence of character from
 *	@esc with usual octal escape.  Returns 0 in case of success, -1 - in
 *	case of overflow.
 */
int seq_escape(struct seq_file *m, const char *s, const char *esc)
{
	char *end = m->buf + m->size;
        char *p;
	char c;

        for (p = m->buf + m->count; (c = *s) != '\0' && p < end; s++) {
		if (!strchr(esc, c)) {
			*p++ = c;
			continue;
		}
		if (p + 3 < end) {
			*p++ = '\\';
			*p++ = '0' + ((c & 0300) >> 6);
			*p++ = '0' + ((c & 070) >> 3);
			*p++ = '0' + (c & 07);
			continue;
		}
		m->count = m->size;
		return -1;
        }
	m->count = p - m->buf;
        return 0;
}
EXPORT_SYMBOL(seq_escape);

int seq_printf(struct seq_file *m, const char *f, ...)
{
	va_list args;
	int len;

	if (m->count < m->size) {
		va_start(args, f);
		len = vsnprintf(m->buf + m->count, m->size - m->count, f, args);
		va_end(args);
		if (m->count + len < m->size) {
			m->count += len;
			return 0;
		}
	}
	m->count = m->size;
	return -1;
}
EXPORT_SYMBOL(seq_printf);

/**
 *	mangle_path -	mangle and copy path to buffer beginning
 *	@s: buffer start
 *	@p: beginning of path in above buffer
 *	@esc: set of characters that need escaping
 *
 *      Copy the path from @p to @s, replacing each occurrence of character from
 *      @esc with usual octal escape.
 *      Returns pointer past last written character in @s, or NULL in case of
 *      failure.
 */
char *mangle_path(char *s, char *p, char *esc)
{
	while (s <= p) {
		char c = *p++;
		if (!c) {
			return s;
		} else if (!strchr(esc, c)) {
			*s++ = c;
		} else if (s + 4 > p) {
			break;
		} else {
			*s++ = '\\';
			*s++ = '0' + ((c & 0300) >> 6);
			*s++ = '0' + ((c & 070) >> 3);
			*s++ = '0' + (c & 07);
		}
	}
	return NULL;
}
<<<<<<< HEAD
EXPORT_SYMBOL_GPL(mangle_path);
=======
EXPORT_SYMBOL(mangle_path);
>>>>>>> da485e0c

/*
 * return the absolute path of 'dentry' residing in mount 'mnt'.
 */
int seq_path(struct seq_file *m, struct path *path, char *esc)
{
	if (m->count < m->size) {
		char *s = m->buf + m->count;
		char *p = d_path(path, s, m->size - m->count);
		if (!IS_ERR(p)) {
			s = mangle_path(s, p, esc);
			if (s) {
				p = m->buf + m->count;
				m->count = s - m->buf;
				return s - p;
			}
		}
	}
	m->count = m->size;
	return -1;
}
EXPORT_SYMBOL(seq_path);

/*
 * Same as seq_path, but relative to supplied root.
 *
 * root may be changed, see __d_path().
 */
int seq_path_root(struct seq_file *m, struct path *path, struct path *root,
		  char *esc)
{
	int err = -ENAMETOOLONG;
	if (m->count < m->size) {
		char *s = m->buf + m->count;
		char *p;

		spin_lock(&dcache_lock);
		p = __d_path(path, root, s, m->size - m->count);
		spin_unlock(&dcache_lock);
		err = PTR_ERR(p);
		if (!IS_ERR(p)) {
			s = mangle_path(s, p, esc);
			if (s) {
				p = m->buf + m->count;
				m->count = s - m->buf;
				return 0;
			}
		}
	}
	m->count = m->size;
	return err;
}

/*
 * returns the path of the 'dentry' from the root of its filesystem.
 */
int seq_dentry(struct seq_file *m, struct dentry *dentry, char *esc)
{
	if (m->count < m->size) {
		char *s = m->buf + m->count;
		char *p = dentry_path(dentry, s, m->size - m->count);
		if (!IS_ERR(p)) {
			s = mangle_path(s, p, esc);
			if (s) {
				p = m->buf + m->count;
				m->count = s - m->buf;
				return s - p;
			}
		}
	}
	m->count = m->size;
	return -1;
}

int seq_bitmap(struct seq_file *m, unsigned long *bits, unsigned int nr_bits)
{
	if (m->count < m->size) {
		int len = bitmap_scnprintf(m->buf + m->count,
				m->size - m->count, bits, nr_bits);
		if (m->count + len < m->size) {
			m->count += len;
			return 0;
		}
	}
	m->count = m->size;
	return -1;
}
EXPORT_SYMBOL(seq_bitmap);

int seq_bitmap_list(struct seq_file *m, unsigned long *bits,
		unsigned int nr_bits)
{
	if (m->count < m->size) {
		int len = bitmap_scnlistprintf(m->buf + m->count,
				m->size - m->count, bits, nr_bits);
		if (m->count + len < m->size) {
			m->count += len;
			return 0;
		}
	}
	m->count = m->size;
	return -1;
}
EXPORT_SYMBOL(seq_bitmap_list);

static void *single_start(struct seq_file *p, loff_t *pos)
{
	return NULL + (*pos == 0);
}

static void *single_next(struct seq_file *p, void *v, loff_t *pos)
{
	++*pos;
	return NULL;
}

static void single_stop(struct seq_file *p, void *v)
{
}

int single_open(struct file *file, int (*show)(struct seq_file *, void *),
		void *data)
{
	struct seq_operations *op = kmalloc(sizeof(*op), GFP_KERNEL);
	int res = -ENOMEM;

	if (op) {
		op->start = single_start;
		op->next = single_next;
		op->stop = single_stop;
		op->show = show;
		res = seq_open(file, op);
		if (!res)
			((struct seq_file *)file->private_data)->private = data;
		else
			kfree(op);
	}
	return res;
}
EXPORT_SYMBOL(single_open);

int single_release(struct inode *inode, struct file *file)
{
	const struct seq_operations *op = ((struct seq_file *)file->private_data)->op;
	int res = seq_release(inode, file);
	kfree(op);
	return res;
}
EXPORT_SYMBOL(single_release);

int seq_release_private(struct inode *inode, struct file *file)
{
	struct seq_file *seq = file->private_data;

	kfree(seq->private);
	seq->private = NULL;
	return seq_release(inode, file);
}
EXPORT_SYMBOL(seq_release_private);

void *__seq_open_private(struct file *f, const struct seq_operations *ops,
		int psize)
{
	int rc;
	void *private;
	struct seq_file *seq;

	private = kzalloc(psize, GFP_KERNEL);
	if (private == NULL)
		goto out;

	rc = seq_open(f, ops);
	if (rc < 0)
		goto out_free;

	seq = f->private_data;
	seq->private = private;
	return private;

out_free:
	kfree(private);
out:
	return NULL;
}
EXPORT_SYMBOL(__seq_open_private);

int seq_open_private(struct file *filp, const struct seq_operations *ops,
		int psize)
{
	return __seq_open_private(filp, ops, psize) ? 0 : -ENOMEM;
}
EXPORT_SYMBOL(seq_open_private);

int seq_putc(struct seq_file *m, char c)
{
	if (m->count < m->size) {
		m->buf[m->count++] = c;
		return 0;
	}
	return -1;
}
EXPORT_SYMBOL(seq_putc);

int seq_puts(struct seq_file *m, const char *s)
{
	int len = strlen(s);
	if (m->count + len < m->size) {
		memcpy(m->buf + m->count, s, len);
		m->count += len;
		return 0;
	}
	m->count = m->size;
	return -1;
}
EXPORT_SYMBOL(seq_puts);

struct list_head *seq_list_start(struct list_head *head, loff_t pos)
{
	struct list_head *lh;

	list_for_each(lh, head)
		if (pos-- == 0)
			return lh;

	return NULL;
}

EXPORT_SYMBOL(seq_list_start);

struct list_head *seq_list_start_head(struct list_head *head, loff_t pos)
{
	if (!pos)
		return head;

	return seq_list_start(head, pos - 1);
}

EXPORT_SYMBOL(seq_list_start_head);

struct list_head *seq_list_next(void *v, struct list_head *head, loff_t *ppos)
{
	struct list_head *lh;

	lh = ((struct list_head *)v)->next;
	++*ppos;
	return lh == head ? NULL : lh;
}

EXPORT_SYMBOL(seq_list_next);<|MERGE_RESOLUTION|>--- conflicted
+++ resolved
@@ -387,11 +387,7 @@
 	}
 	return NULL;
 }
-<<<<<<< HEAD
-EXPORT_SYMBOL_GPL(mangle_path);
-=======
 EXPORT_SYMBOL(mangle_path);
->>>>>>> da485e0c
 
 /*
  * return the absolute path of 'dentry' residing in mount 'mnt'.
