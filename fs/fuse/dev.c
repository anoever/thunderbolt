--- conflicted
+++ resolved
@@ -286,13 +286,8 @@
 		}
 		if (fc->num_background == FUSE_CONGESTION_THRESHOLD &&
 		    fc->connected && fc->bdi_initialized) {
-<<<<<<< HEAD
-			clear_bdi_congested(&fc->bdi, READ);
-			clear_bdi_congested(&fc->bdi, WRITE);
-=======
 			clear_bdi_congested(&fc->bdi, BLK_RW_SYNC);
 			clear_bdi_congested(&fc->bdi, BLK_RW_ASYNC);
->>>>>>> 80ffb3cc
 		}
 		fc->num_background--;
 		fc->active_background--;
@@ -419,13 +414,8 @@
 		fc->blocked = 1;
 	if (fc->num_background == FUSE_CONGESTION_THRESHOLD &&
 	    fc->bdi_initialized) {
-<<<<<<< HEAD
-		set_bdi_congested(&fc->bdi, READ);
-		set_bdi_congested(&fc->bdi, WRITE);
-=======
 		set_bdi_congested(&fc->bdi, BLK_RW_SYNC);
 		set_bdi_congested(&fc->bdi, BLK_RW_ASYNC);
->>>>>>> 80ffb3cc
 	}
 	list_add_tail(&req->list, &fc->bg_queue);
 	flush_bg_queue(fc);
